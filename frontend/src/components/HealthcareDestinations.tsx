--- conflicted
+++ resolved
@@ -166,12 +166,8 @@
     }));
   };
 
-<<<<<<< HEAD
-  // Geocoding function using backend API endpoint
-=======
   // Geocoding function using OpenStreetMap Nominatim API
   // Geocoding function using backend geocoding API endpoint
->>>>>>> 44247b04
   // Backend handles multiple address variations and rate limiting
   const geocodeAddress = async () => {
     if (!addFormData.address || !addFormData.city || !addFormData.state || !addFormData.zipCode) {
@@ -187,18 +183,11 @@
       city: addFormData.city,
       state: addFormData.state,
       zipCode: addFormData.zipCode,
-<<<<<<< HEAD
-      name: addFormData.name
-    });
-
-    try {
-=======
       destinationName: addFormData.name
     });
 
     try {
       // Use backend geocoding endpoint which handles multiple variations and rate limiting
->>>>>>> 44247b04
       const response = await api.post('/api/public/geocode', {
         address: addFormData.address,
         city: addFormData.city,
@@ -208,15 +197,6 @@
       });
 
       if (response.data.success) {
-<<<<<<< HEAD
-        setAddFormData(prev => ({
-          ...prev,
-          latitude: response.data.data.latitude,
-          longitude: response.data.data.longitude
-        }));
-        setAddError(null);
-        console.log('TCC_DEBUG: Coordinates set successfully:', response.data.data);
-=======
         const { latitude, longitude } = response.data.data;
         setAddFormData(prev => ({
           ...prev,
@@ -225,16 +205,11 @@
         }));
         setAddError(null);
         console.log('TCC_DEBUG: Coordinates set successfully:', latitude, longitude);
->>>>>>> 44247b04
       } else {
         setAddError(response.data.error || 'No coordinates found for this address. Please enter them manually.');
       }
     } catch (err: any) {
-<<<<<<< HEAD
-      console.error('TCC_DEBUG: Geocoding error:', err);
-=======
       console.error('Geocoding error:', err);
->>>>>>> 44247b04
       setAddError(err.response?.data?.error || 'Failed to lookup coordinates. Please enter them manually.');
     } finally {
       setGeocoding(false);
