import React, { useState, useEffect } from 'react';
import { useNavigate } from 'react-router-dom';
import { Building2, Plus, Edit, Trash2, CheckCircle, XCircle, Clock, Settings } from 'lucide-react';
import api from '../services/api';

interface Hospital {
  id: string;
  name: string;
  address: string;
  city: string;
  state: string;
  zipCode: string;
  phone?: string;
  email?: string;
  type: string;
  capabilities: string[];
  region: string;
  latitude?: number;
  longitude?: number;
  isActive: boolean;
  requiresReview: boolean;
  approvedAt?: string;
  approvedBy?: string;
  createdAt: string;
  updatedAt: string;
}

const Hospitals: React.FC = () => {
  const navigate = useNavigate();
  const [hospitals, setHospitals] = useState<Hospital[]>([]);
  const [loading, setLoading] = useState(true);
  const [error, setError] = useState<string | null>(null);

  console.log('TCC_DEBUG: Hospitals component rendering');
  
  // Filtering state
  const [searchTerm, setSearchTerm] = useState('');
  const [stateFilter, setStateFilter] = useState('');
  const [typeFilter, setTypeFilter] = useState('');
  const [statusFilter, setStatusFilter] = useState<'all' | 'active' | 'inactive'>('active');

  useEffect(() => {
    fetchHospitals();
  }, []);

  const fetchHospitals = async () => {
    try {
      setLoading(true);
      console.log('TCC_COMMAND: Fetching healthcare facilities...');
      
      // Fetch from healthcare_locations table (not old hospitals table)
      const response = await api.get('/api/healthcare/locations/all');
      
      if (response.data?.success && Array.isArray(response.data.data)) {
        // Map healthcare_locations to Hospital interface format
        const facilitiesData = response.data.data.map((loc: any) => ({
          id: loc.id,
          name: loc.locationName,
          address: loc.address,
          city: loc.city,
          state: loc.state,
          zipCode: loc.zipCode,
          phone: loc.phone || '',
          email: '',
          type: loc.facilityType,
          capabilities: [],
          region: loc.state,
          latitude: loc.latitude,
          longitude: loc.longitude,
          isActive: loc.isActive,
          requiresReview: false,
          createdAt: loc.createdAt,
          updatedAt: loc.updatedAt
        }));
        
        setHospitals(facilitiesData);
        console.log('TCC_COMMAND: Loaded', facilitiesData.length, 'healthcare facilities');
      }
    } catch (err: any) {
      setError(err.message);
      console.error('Error fetching healthcare facilities:', err);
    } finally {
      setLoading(false);
    }
  };

  const handleApprove = async (hospitalId: string) => {
    try {
      const response = await api.put(`/api/tcc/hospitals/${hospitalId}/approve`);
      console.log('Hospital approved:', response.data);
      
      // Refresh the hospitals list
      await fetchHospitals();
    } catch (err) {
      console.error('Error approving hospital:', err);
      setError('Failed to approve hospital');
    }
  };

  const handleReject = async (hospitalId: string) => {
    try {
      const response = await api.put(`/api/tcc/hospitals/${hospitalId}/reject`);
      console.log('Hospital rejected:', response.data);
      
      // Refresh the hospitals list
      await fetchHospitals();
    } catch (err) {
      console.error('Error rejecting hospital:', err);
      setError('Failed to reject hospital');
    }
  };

  const [editingHospital, setEditingHospital] = useState<Hospital | null>(null);
  const [editFormData, setEditFormData] = useState({
    name: '',
    address: '',
    city: '',
    state: '',
    zipCode: '',
    phone: '',
    email: '',
    type: '',
    capabilities: [] as string[],
    region: '',
    latitude: '',
    longitude: ''
  });
  const [editLoading, setEditLoading] = useState(false);
  const [editError, setEditError] = useState<string | null>(null);
  const [geocoding, setGeocoding] = useState(false);

  const handleEdit = (hospitalId: string) => {
    const hospital = hospitals.find(h => h.id === hospitalId);
    if (hospital) {
      setEditingHospital(hospital);
      setEditFormData({
        name: hospital.name,
        address: hospital.address,
        city: hospital.city,
        state: hospital.state,
        zipCode: hospital.zipCode,
        phone: hospital.phone || '',
        email: hospital.email || '',
        type: hospital.type,
        capabilities: hospital.capabilities,
        region: hospital.region,
        latitude: hospital.latitude?.toString() || '',
        longitude: hospital.longitude?.toString() || ''
      });
      setEditError(null);
    }
  };

  const handleEditInputChange = (e: React.ChangeEvent<HTMLInputElement | HTMLSelectElement | HTMLTextAreaElement>) => {
    const { name, value } = e.target;
    setEditFormData(prev => ({
      ...prev,
      [name]: value
    }));
  };

<<<<<<< HEAD
  // Geocoding function using backend API endpoint
=======
  // Geocoding function using backend geocoding API endpoint
>>>>>>> 44247b04
  // Backend handles multiple address variations and rate limiting
  const geocodeAddress = async () => {
    if (!editFormData.address || !editFormData.city || !editFormData.state || !editFormData.zipCode) {
      setEditError('Please fill in address, city, state, and ZIP code before looking up coordinates');
      return;
    }

    setGeocoding(true);
    setEditError(null);

    try {
      console.log('TCC_DEBUG: Geocoding hospital address:', {
        address: editFormData.address,
        city: editFormData.city,
        state: editFormData.state,
        zipCode: editFormData.zipCode,
<<<<<<< HEAD
        name: editFormData.name
      });

=======
        hospitalName: editFormData.name
      });

      // Use backend geocoding endpoint which handles multiple variations and rate limiting
>>>>>>> 44247b04
      const response = await api.post('/api/public/geocode', {
        address: editFormData.address,
        city: editFormData.city,
        state: editFormData.state,
        zipCode: editFormData.zipCode,
        facilityName: editFormData.name
      });

      if (response.data.success) {
        const { latitude, longitude } = response.data.data;
        setEditFormData(prev => ({
          ...prev,
<<<<<<< HEAD
          latitude: latitude.toString(),
          longitude: longitude.toString()
        }));
        setEditError(null);
        console.log('TCC_DEBUG: Coordinates set successfully:', { latitude, longitude });
=======
          latitude: parseFloat(latitude.toString()),
          longitude: parseFloat(longitude.toString())
        }));
        setEditError(null);
        console.log('TCC_DEBUG: Coordinates set successfully:', latitude, longitude);
>>>>>>> 44247b04
      } else {
        setEditError(response.data.error || 'Address not found. Please enter coordinates manually.');
      }
    } catch (err: any) {
<<<<<<< HEAD
      console.error('TCC_DEBUG: Geocoding error:', err);
=======
      console.error('Geocoding error:', err);
>>>>>>> 44247b04
      setEditError(err.response?.data?.error || 'Failed to lookup coordinates. Please enter them manually.');
    } finally {
      setGeocoding(false);
    }
  };

  const handleEditSubmit = async (e: React.FormEvent) => {
    e.preventDefault();
    if (!editingHospital) return;

    setEditLoading(true);
    setEditError(null);

    try {
      const response = await api.put(`/api/tcc/hospitals/${editingHospital.id}`, editFormData);

      // Refresh the hospitals list
      await fetchHospitals();
      setEditingHospital(null);
    } catch (err: any) {
      console.error('Error updating hospital:', err);
      setEditError(err.message || 'Failed to update hospital');
    } finally {
      setEditLoading(false);
    }
  };

  const handleEditCancel = () => {
    setEditingHospital(null);
    setEditError(null);
  };

  const handleDelete = async (hospitalId: string) => {
    if (!window.confirm('Are you sure you want to delete this hospital? This action cannot be undone.')) {
      return;
    }

    try {
      const response = await api.delete(`/api/tcc/hospitals/${hospitalId}`);
      console.log('Hospital deleted:', response.data);
      
      // Refresh the hospitals list
      await fetchHospitals();
    } catch (err) {
      console.error('Error deleting hospital:', err);
      setError('Failed to delete hospital');
    }
  };

  if (loading) {
    return (
      <div className="flex items-center justify-center h-64">
        <div className="text-center">
          <div className="animate-spin rounded-full h-8 w-8 border-b-2 border-blue-600 mx-auto"></div>
          <p className="mt-2 text-sm text-gray-500">Loading hospitals...</p>
        </div>
      </div>
    );
  }

  if (error) {
    return (
      <div className="bg-red-50 border border-red-200 rounded-md p-4">
        <div className="flex">
          <XCircle className="h-5 w-5 text-red-400" />
          <div className="ml-3">
            <h3 className="text-sm font-medium text-red-800">Error loading hospitals</h3>
            <p className="mt-1 text-sm text-red-700">{error}</p>
          </div>
        </div>
      </div>
    );
  }

  return (
    <div>
      <div className="mb-8">
        <h1 className="text-2xl font-bold text-gray-900">Healthcare Facilities</h1>
        <p className="mt-1 text-sm text-gray-500">
          Manage healthcare facilities in the system. {hospitals.length} facilities found.
        </p>
      </div>

      <div className="bg-white shadow rounded-lg overflow-hidden">
        <div className="px-6 py-4 border-b border-gray-200">
          <div className="flex justify-between items-center mb-4">
            <h3 className="text-lg font-medium text-gray-900">Healthcare Facilities List</h3>
            <button 
              type="button"
              onClick={(e) => {
                e.preventDefault();
                e.stopPropagation();
                console.log('TCC_DEBUG: Add Healthcare Facility button clicked');
                console.log('TCC_DEBUG: Current location:', window.location.href);
                console.log('TCC_DEBUG: Target URL:', window.location.origin + '/healthcare-register');
                
                // Navigate to healthcare registration without clearing TCC session
                // Use full URL to escape the dashboard routing context
                const targetUrl = window.location.origin + '/healthcare-register';
                console.log('TCC_DEBUG: Navigating to:', targetUrl);
                window.location.href = targetUrl;
                
                console.log('TCC_DEBUG: Navigation command executed');
              }}
              onMouseDown={() => console.log('TCC_DEBUG: Button mouse down event')}
              onMouseUp={() => console.log('TCC_DEBUG: Button mouse up event')}
              className="inline-flex items-center px-4 py-2 border border-transparent text-sm font-medium rounded-md text-white bg-blue-600 hover:bg-blue-700"
              style={{ position: 'relative', zIndex: 9999 }}
            >
              <Plus className="h-4 w-4 mr-2" />
              Add Healthcare Facility
            </button>
          </div>
          
          {/* Search and Filter Controls */}
          <div className="grid grid-cols-1 md:grid-cols-4 gap-4">
            <div className="md:col-span-2">
              <label className="block text-xs font-medium text-gray-600 mb-1">Search Facilities</label>
              <input
                type="text"
                value={searchTerm}
                onChange={(e) => setSearchTerm(e.target.value)}
                placeholder="Search by name, city, or ZIP..."
                className="block w-full rounded-md border-gray-300 shadow-sm focus:border-blue-500 focus:ring-blue-500 text-sm"
              />
            </div>
            <div>
              <label className="block text-xs font-medium text-gray-600 mb-1">State</label>
              <select
                value={stateFilter}
                onChange={(e) => setStateFilter(e.target.value)}
                className="block w-full rounded-md border-gray-300 shadow-sm focus:border-blue-500 focus:ring-blue-500 text-sm"
              >
                <option value="">All States</option>
                {Array.from(new Set(hospitals.map(h => h.state))).sort().map(state => (
                  <option key={state} value={state}>{state}</option>
                ))}
              </select>
            </div>
            <div>
              <label className="block text-xs font-medium text-gray-600 mb-1">Status</label>
              <select
                value={statusFilter}
                onChange={(e) => setStatusFilter(e.target.value as 'all' | 'active' | 'inactive')}
                className="block w-full rounded-md border-gray-300 shadow-sm focus:border-blue-500 focus:ring-blue-500 text-sm"
              >
                <option value="all">All Status</option>
                <option value="active">Active Only</option>
                <option value="inactive">Inactive Only</option>
              </select>
            </div>
          </div>
        </div>

        {(() => {
          // Apply filters
          const filteredHospitals = hospitals.filter(hospital => {
            // Search filter
            const searchLower = searchTerm.toLowerCase();
            const matchesSearch = !searchTerm || 
              hospital.name.toLowerCase().includes(searchLower) ||
              hospital.city.toLowerCase().includes(searchLower) ||
              hospital.zipCode.includes(searchTerm) ||
              hospital.address.toLowerCase().includes(searchLower);
            
            // State filter
            const matchesState = !stateFilter || hospital.state === stateFilter;
            
            // Status filter
            const matchesStatus = statusFilter === 'all' || 
              (statusFilter === 'active' && hospital.isActive) ||
              (statusFilter === 'inactive' && !hospital.isActive);
            
            return matchesSearch && matchesState && matchesStatus;
          });
          
          return filteredHospitals.length === 0 ? (
            <div className="text-center py-12">
              <Building2 className="mx-auto h-12 w-12 text-gray-400" />
              <h3 className="mt-2 text-sm font-medium text-gray-900">No facilities match your filters</h3>
              <p className="mt-1 text-sm text-gray-500">
                {hospitals.length === 0 
                  ? 'Get started by adding a new hospital.'
                  : 'Try adjusting your search or filter criteria.'}
              </p>
              {(searchTerm || stateFilter || statusFilter !== 'active') && (
                <button
                  onClick={() => {
                    setSearchTerm('');
                    setStateFilter('');
                    setStatusFilter('active');
                  }}
                  className="mt-4 text-sm text-blue-600 hover:text-blue-800 underline"
                >
                  Clear all filters
                </button>
              )}
            </div>
          ) : (
            <>
              <div className="px-6 py-2 bg-gray-50 border-b border-gray-200">
                <p className="text-xs text-gray-600">
                  Showing {filteredHospitals.length} of {hospitals.length} facilities
                </p>
              </div>
              <div className="overflow-x-auto">
                <table className="min-w-full divide-y divide-gray-200">
              <thead className="bg-gray-50">
                <tr>
                  <th className="px-6 py-3 text-left text-xs font-medium text-gray-500 uppercase tracking-wider">
                    Facility
                  </th>
                  <th className="px-6 py-3 text-left text-xs font-medium text-gray-500 uppercase tracking-wider">
                    Location
                  </th>
                  <th className="px-6 py-3 text-left text-xs font-medium text-gray-500 uppercase tracking-wider">
                    Type
                  </th>
                  <th className="px-6 py-3 text-left text-xs font-medium text-gray-500 uppercase tracking-wider">
                    Status
                  </th>
                  <th className="px-6 py-3 text-left text-xs font-medium text-gray-500 uppercase tracking-wider">
                    Actions
                  </th>
                </tr>
              </thead>
              <tbody className="bg-white divide-y divide-gray-200">
                {filteredHospitals.map((hospital) => (
                  <tr key={hospital.id} className="hover:bg-gray-50">
                    <td className="px-6 py-4 whitespace-nowrap">
                      <div>
                        <div className="text-sm font-medium text-gray-900">{hospital.name}</div>
                        <div className="text-sm text-gray-500">{hospital.email}</div>
                      </div>
                    </td>
                    <td className="px-6 py-4 whitespace-nowrap">
                      <div className="text-sm text-gray-900">
                        {hospital.city}, {hospital.state} {hospital.zipCode}
                      </div>
                      <div className="text-sm text-gray-500">{hospital.address}</div>
                    </td>
                    <td className="px-6 py-4 whitespace-nowrap">
                      <span className="inline-flex items-center px-2.5 py-0.5 rounded-full text-xs font-medium bg-blue-100 text-blue-800">
                        {hospital.type}
                      </span>
                    </td>
                    <td className="px-6 py-4 whitespace-nowrap">
                      <div className="flex items-center">
                        {hospital.isActive ? (
                          <CheckCircle className="h-4 w-4 text-green-500 mr-1" />
                        ) : hospital.requiresReview ? (
                          <Clock className="h-4 w-4 text-yellow-500 mr-1" />
                        ) : (
                          <XCircle className="h-4 w-4 text-red-500 mr-1" />
                        )}
                        <span className={`text-sm font-medium ${
                          hospital.isActive 
                            ? 'text-green-800' 
                            : hospital.requiresReview 
                            ? 'text-yellow-800' 
                            : 'text-red-800'
                        }`}>
                          {hospital.isActive 
                            ? 'Active' 
                            : hospital.requiresReview 
                            ? 'Pending Review' 
                            : 'Inactive'
                          }
                        </span>
                      </div>
                    </td>
                    <td className="px-6 py-4 whitespace-nowrap text-sm font-medium">
                      <div className="flex space-x-2">
                        {hospital.requiresReview && (
                          <>
                            <button
                              onClick={() => handleApprove(hospital.id)}
                              className="text-green-600 hover:text-green-900"
                            >
                              Approve
                            </button>
                            <button
                              onClick={() => handleReject(hospital.id)}
                              className="text-red-600 hover:text-red-900"
                            >
                              Reject
                            </button>
                          </>
                        )}
                        <button 
                          onClick={() => navigate(`/dashboard/hospitals/${hospital.id}/settings`)}
                          className="p-2 text-blue-600 hover:bg-blue-50 rounded-md transition-colors"
                          title="Manage Settings (Pickup Locations, etc.)"
                        >
                          <Settings className="h-4 w-4" />
                        </button>
                        <button 
                          onClick={() => handleEdit(hospital.id)}
                          className="p-2 text-gray-600 hover:bg-gray-50 rounded-md transition-colors"
                          title="Edit facility info"
                        >
                          <Edit className="h-4 w-4" />
                        </button>
                        <button 
                          onClick={() => handleDelete(hospital.id)}
                          className="p-2 text-red-600 hover:bg-red-50 rounded-md transition-colors"
                          title="Delete hospital"
                        >
                          <Trash2 className="h-4 w-4" />
                        </button>
                      </div>
                    </td>
                  </tr>
                ))}
              </tbody>
            </table>
          </div>
            </>
          );
        })()}
      </div>

      {/* Edit Hospital Modal */}
      {editingHospital && (
        <div className="fixed inset-0 bg-gray-600 bg-opacity-50 overflow-y-auto h-full w-full z-50">
          <div className="relative top-20 mx-auto p-5 border w-96 shadow-lg rounded-md bg-white">
            <div className="mt-3">
              <div className="flex items-center justify-between mb-4">
                <h3 className="text-lg font-medium text-gray-900">Edit Healthcare Facility</h3>
                <button
                  onClick={handleEditCancel}
                  className="text-gray-400 hover:text-gray-600"
                >
                  <XCircle className="h-6 w-6" />
                </button>
              </div>
              
              {editError && (
                <div className="mb-4 bg-red-50 border border-red-200 rounded-md p-4">
                  <div className="flex">
                    <XCircle className="h-5 w-5 text-red-400" />
                    <div className="ml-3">
                      <p className="text-sm font-medium text-red-800">{editError}</p>
                    </div>
                  </div>
                </div>
              )}

              <form onSubmit={handleEditSubmit} className="space-y-4">
                <div>
                  <label className="block text-sm font-medium text-gray-700">Facility Name *</label>
                  <input
                    type="text"
                    name="name"
                    value={editFormData.name}
                    onChange={handleEditInputChange}
                    className="mt-1 block w-full border-gray-300 rounded-md shadow-sm focus:ring-blue-500 focus:border-blue-500"
                    required
                  />
                </div>

                <div>
                  <label className="block text-sm font-medium text-gray-700">Address *</label>
                  <input
                    type="text"
                    name="address"
                    value={editFormData.address}
                    onChange={handleEditInputChange}
                    className="mt-1 block w-full border-gray-300 rounded-md shadow-sm focus:ring-blue-500 focus:border-blue-500"
                    required
                  />
                </div>

                <div className="grid grid-cols-2 gap-4">
                  <div>
                    <label className="block text-sm font-medium text-gray-700">City *</label>
                    <input
                      type="text"
                      name="city"
                      value={editFormData.city}
                      onChange={handleEditInputChange}
                      className="mt-1 block w-full border-gray-300 rounded-md shadow-sm focus:ring-blue-500 focus:border-blue-500"
                      required
                    />
                  </div>
                  <div>
                    <label className="block text-sm font-medium text-gray-700">State *</label>
                    <input
                      type="text"
                      name="state"
                      value={editFormData.state}
                      onChange={handleEditInputChange}
                      className="mt-1 block w-full border-gray-300 rounded-md shadow-sm focus:ring-blue-500 focus:border-blue-500"
                      required
                    />
                  </div>
                </div>

                <div>
                  <label className="block text-sm font-medium text-gray-700">Zip Code *</label>
                  <input
                    type="text"
                    name="zipCode"
                    value={editFormData.zipCode}
                    onChange={handleEditInputChange}
                    className="mt-1 block w-full border-gray-300 rounded-md shadow-sm focus:ring-blue-500 focus:border-blue-500"
                    required
                  />
                </div>

                <div>
                  <label className="block text-sm font-medium text-gray-700">Phone</label>
                  <input
                    type="tel"
                    name="phone"
                    value={editFormData.phone}
                    onChange={handleEditInputChange}
                    className="mt-1 block w-full border-gray-300 rounded-md shadow-sm focus:ring-blue-500 focus:border-blue-500"
                  />
                </div>

                <div>
                  <label className="block text-sm font-medium text-gray-700">Email</label>
                  <input
                    type="email"
                    name="email"
                    value={editFormData.email}
                    onChange={handleEditInputChange}
                    className="mt-1 block w-full border-gray-300 rounded-md shadow-sm focus:ring-blue-500 focus:border-blue-500"
                  />
                </div>

                <div>
                  <label className="block text-sm font-medium text-gray-700">Type *</label>
                  <select
                    name="type"
                    value={editFormData.type}
                    onChange={handleEditInputChange}
                    className="mt-1 block w-full border-gray-300 rounded-md shadow-sm focus:ring-blue-500 focus:border-blue-500"
                    required
                  >
                    <option value="">Select type</option>
                    <option value="Hospital">Hospital</option>
                    <option value="Clinic">Clinic</option>
                    <option value="Urgent Care">Urgent Care</option>
                    <option value="Rehabilitation Facility">Rehabilitation Facility</option>
                    <option value="Doctor's Office">Doctor's Office</option>
                    <option value="Dialysis Center">Dialysis Center</option>
                    <option value="Nursing Home">Nursing Home</option>
                    <option value="Assisted Living">Assisted Living</option>
                    <option value="Other">Other</option>
                  </select>
                </div>

                <div>
                  <label className="block text-sm font-medium text-gray-700">Region *</label>
                  <input
                    type="text"
                    name="region"
                    value={editFormData.region}
                    onChange={handleEditInputChange}
                    className="mt-1 block w-full border-gray-300 rounded-md shadow-sm focus:ring-blue-500 focus:border-blue-500"
                    required
                  />
                </div>

                {/* Location Coordinates */}
                <div className="bg-blue-50 border border-blue-200 rounded-lg p-4">
                  <div className="flex items-center mb-3">
                    <Building2 className="h-5 w-5 text-blue-600 mr-2" />
                    <h3 className="text-sm font-medium text-blue-800">Location Coordinates</h3>
                  </div>
                  <p className="text-sm text-blue-700 mb-4">
                    Location coordinates are required for agency distance calculations. You can either lookup coordinates automatically or enter them manually.
                  </p>
                  
                  <div className="space-y-4">
                    {/* Geocoding Button */}
                    <div>
                      <button
                        type="button"
                        onClick={geocodeAddress}
                        disabled={geocoding || !editFormData.address || !editFormData.city || !editFormData.state || !editFormData.zipCode}
                        className="inline-flex items-center px-4 py-2 border border-transparent text-sm font-medium rounded-md text-white bg-blue-600 hover:bg-blue-700 focus:outline-none focus:ring-2 focus:ring-offset-2 focus:ring-blue-500 disabled:opacity-50 disabled:cursor-not-allowed"
                      >
                        {geocoding ? (
                          <>
                            <div className="animate-spin -ml-1 mr-3 h-4 w-4 text-white">
                              <div className="h-4 w-4 border-2 border-white border-t-transparent rounded-full"></div>
                            </div>
                            Looking up...
                          </>
                        ) : (
                          <>
                            <Building2 className="h-4 w-4 mr-2" />
                            Lookup Coordinates
                          </>
                        )}
                      </button>
                      <p className="text-xs text-gray-500 mt-1">
                        Click to automatically find coordinates from the address
                      </p>
                    </div>

                    {/* Manual Coordinate Entry */}
                    <div className="grid grid-cols-2 gap-4">
                      <div>
                        <label className="block text-sm font-medium text-gray-700">
                          Latitude
                        </label>
                        <input
                          type="number"
                          step="any"
                          name="latitude"
                          value={editFormData.latitude}
                          onChange={handleEditInputChange}
                          className="mt-1 block w-full border-gray-300 rounded-md shadow-sm focus:ring-blue-500 focus:border-blue-500"
                          placeholder="e.g., 40.1234"
                        />
                      </div>
                      <div>
                        <label className="block text-sm font-medium text-gray-700">
                          Longitude
                        </label>
                        <input
                          type="number"
                          step="any"
                          name="longitude"
                          value={editFormData.longitude}
                          onChange={handleEditInputChange}
                          className="mt-1 block w-full border-gray-300 rounded-md shadow-sm focus:ring-blue-500 focus:border-blue-500"
                          placeholder="e.g., -78.5678"
                        />
                      </div>
                    </div>
                    
                    {editFormData.latitude && editFormData.longitude && (
                      <div className="text-sm text-green-600 bg-green-50 border border-green-200 rounded p-2">
                        ✓ Coordinates set: {editFormData.latitude}, {editFormData.longitude}
                      </div>
                    )}
                  </div>
                </div>

                <div className="flex justify-end space-x-3 pt-4">
                  <button
                    type="button"
                    onClick={handleEditCancel}
                    className="px-4 py-2 border border-gray-300 rounded-md shadow-sm text-sm font-medium text-gray-700 bg-white hover:bg-gray-50"
                  >
                    Cancel
                  </button>
                  <button
                    type="submit"
                    disabled={editLoading}
                    className="px-4 py-2 border border-transparent rounded-md shadow-sm text-sm font-medium text-white bg-blue-600 hover:bg-blue-700 focus:outline-none focus:ring-2 focus:ring-offset-2 focus:ring-blue-500 disabled:opacity-50"
                  >
                    {editLoading ? 'Updating...' : 'Update Facility'}
                  </button>
                </div>
              </form>
            </div>
          </div>
        </div>
      )}

    </div>
  );
};

export default Hospitals;<|MERGE_RESOLUTION|>--- conflicted
+++ resolved
@@ -159,11 +159,7 @@
     }));
   };
 
-<<<<<<< HEAD
-  // Geocoding function using backend API endpoint
-=======
   // Geocoding function using backend geocoding API endpoint
->>>>>>> 44247b04
   // Backend handles multiple address variations and rate limiting
   const geocodeAddress = async () => {
     if (!editFormData.address || !editFormData.city || !editFormData.state || !editFormData.zipCode) {
@@ -180,16 +176,10 @@
         city: editFormData.city,
         state: editFormData.state,
         zipCode: editFormData.zipCode,
-<<<<<<< HEAD
-        name: editFormData.name
-      });
-
-=======
         hospitalName: editFormData.name
       });
 
       // Use backend geocoding endpoint which handles multiple variations and rate limiting
->>>>>>> 44247b04
       const response = await api.post('/api/public/geocode', {
         address: editFormData.address,
         city: editFormData.city,
@@ -202,28 +192,16 @@
         const { latitude, longitude } = response.data.data;
         setEditFormData(prev => ({
           ...prev,
-<<<<<<< HEAD
-          latitude: latitude.toString(),
-          longitude: longitude.toString()
-        }));
-        setEditError(null);
-        console.log('TCC_DEBUG: Coordinates set successfully:', { latitude, longitude });
-=======
           latitude: parseFloat(latitude.toString()),
           longitude: parseFloat(longitude.toString())
         }));
         setEditError(null);
         console.log('TCC_DEBUG: Coordinates set successfully:', latitude, longitude);
->>>>>>> 44247b04
       } else {
         setEditError(response.data.error || 'Address not found. Please enter coordinates manually.');
       }
     } catch (err: any) {
-<<<<<<< HEAD
-      console.error('TCC_DEBUG: Geocoding error:', err);
-=======
       console.error('Geocoding error:', err);
->>>>>>> 44247b04
       setEditError(err.response?.data?.error || 'Failed to lookup coordinates. Please enter them manually.');
     } finally {
       setGeocoding(false);
