--- conflicted
+++ resolved
@@ -39,7 +39,8 @@
     start: string;
     end: string;
   };
-  acceptsNotifications: boolean;
+  emailNotifications: boolean;
+  smsNotifications: boolean;
 }
 
 const AgencySettings: React.FC<AgencySettingsProps> = ({ user, onSaveSuccess }) => {
@@ -59,7 +60,8 @@
       start: '00:00',
       end: '23:59'
     },
-    acceptsNotifications: true
+    emailNotifications: true,
+    smsNotifications: false
   });
 
   const [loading, setLoading] = useState(false);
@@ -113,8 +115,7 @@
                   start: data.operatingHours.start || '00:00',
                   end: data.operatingHours.end || '23:59'
                 }
-              : prev.operatingHours,
-            acceptsNotifications: data.acceptsNotifications !== undefined ? data.acceptsNotifications : true
+              : prev.operatingHours
           }));
         } else {
           // Fallback to user data if API fails
@@ -174,11 +175,7 @@
     }));
   };
 
-<<<<<<< HEAD
-  // Geocode address to get coordinates using backend API endpoint
-=======
   // Geocode address to get coordinates using backend geocoding API endpoint
->>>>>>> 44247b04
   // Backend handles multiple address variations and rate limiting
   const geocodeAddress = async () => {
     if (!agencyInfo.address || !agencyInfo.city || !agencyInfo.state || !agencyInfo.zipCode) {
@@ -253,7 +250,6 @@
         longitude: agencyInfo.longitude,
         capabilities: agencyInfo.capabilities,
         operatingHours: operatingHoursString,
-        acceptsNotifications: agencyInfo.acceptsNotifications,
       };
 
       console.log('TCC_DEBUG: Payload being sent:', payload);
@@ -270,15 +266,14 @@
         try {
           const reloadResponse = await api.get('/api/auth/ems/agency/info');
           if (reloadResponse.data?.success && reloadResponse.data?.data) {
-          const data = reloadResponse.data.data;
-          setAgencyInfo(prev => ({
-            ...prev,
-            agencyName: data.agencyName || prev.agencyName,
-            contactName: data.contactName || prev.contactName,
-            email: data.email || prev.email,
-            phone: data.phone || prev.phone,
-            address: data.address || prev.address,
-            acceptsNotifications: data.acceptsNotifications !== undefined ? data.acceptsNotifications : prev.acceptsNotifications,
+            const data = reloadResponse.data.data;
+            setAgencyInfo(prev => ({
+              ...prev,
+              agencyName: data.agencyName || prev.agencyName,
+              contactName: data.contactName || prev.contactName,
+              email: data.email || prev.email,
+              phone: data.phone || prev.phone,
+              address: data.address || prev.address,
               city: data.city || prev.city,
               state: data.state || prev.state,
               zipCode: data.zipCode || prev.zipCode,
@@ -688,28 +683,33 @@
               </p>
             </div>
 
-            {/* SMS Notification Preference */}
+            {/* Notification Preferences */}
             <div>
               <label className="block text-sm font-medium text-gray-700 mb-2">
-                SMS Notifications
+                Notification Preferences
               </label>
-              <div className="flex items-center space-x-2">
+              <div className="space-y-2">
                 <label className="flex items-center space-x-2 cursor-pointer">
                   <input
                     type="checkbox"
-                    name="acceptsNotifications"
-                    checked={agencyInfo.acceptsNotifications}
+                    name="emailNotifications"
+                    checked={agencyInfo.emailNotifications}
                     onChange={handleInputChange}
                     className="rounded border-gray-300 text-orange-600 focus:ring-orange-500"
                   />
-                  <span className="text-sm text-gray-700">
-                    Receive SMS notifications for new trip requests
-                  </span>
-                </label>
-              </div>
-              <p className="mt-1 text-xs text-gray-500">
-                When enabled, you will receive SMS notifications when healthcare facilities create trips within your service area.
-              </p>
+                  <span className="text-sm text-gray-700">Email Notifications</span>
+                </label>
+                <label className="flex items-center space-x-2 cursor-pointer">
+                  <input
+                    type="checkbox"
+                    name="smsNotifications"
+                    checked={agencyInfo.smsNotifications}
+                    onChange={handleInputChange}
+                    className="rounded border-gray-300 text-orange-600 focus:ring-orange-500"
+                  />
+                  <span className="text-sm text-gray-700">SMS Notifications</span>
+                </label>
+              </div>
             </div>
 
             {/* Action Buttons */}
