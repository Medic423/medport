--- conflicted
+++ resolved
@@ -75,11 +75,7 @@
     'SD', 'TN', 'TX', 'UT', 'VT', 'VA', 'WA', 'WV', 'WI', 'WY'
   ];
 
-<<<<<<< HEAD
-  // Geocoding function using backend API endpoint
-=======
   // Geocoding function using backend geocoding API endpoint
->>>>>>> 44247b04
   // Backend handles multiple address variations and rate limiting
   const geocodeAddress = async () => {
     if (!formData.address || !formData.city || !formData.state || !formData.zipCode) {
