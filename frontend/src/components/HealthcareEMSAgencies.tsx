--- conflicted
+++ resolved
@@ -14,12 +14,7 @@
   Star,
   StarOff
 } from 'lucide-react';
-<<<<<<< HEAD
-import { healthcareAgenciesAPI } from '../services/api';
-import api from '../services/api';
-=======
 import api, { healthcareAgenciesAPI } from '../services/api';
->>>>>>> 44247b04
 
 interface Agency {
   id: string;
@@ -198,12 +193,7 @@
     }));
   };
 
-<<<<<<< HEAD
-  // Geocoding function using OpenStreetMap Nominatim API
-  // Geocoding function using backend API endpoint
-=======
   // Geocoding function using backend geocoding API endpoint
->>>>>>> 44247b04
   // Backend handles multiple address variations and rate limiting
   const geocodeAddress = async () => {
     if (!addFormData.address || !addFormData.city || !addFormData.state || !addFormData.zipCode) {
@@ -214,11 +204,7 @@
     setGeocoding(true);
     setAddError(null);
 
-<<<<<<< HEAD
-    console.log('TCC_DEBUG: Geocoding agency address:', {
-=======
     console.log('TCC_DEBUG: Geocoding healthcare agency address:', {
->>>>>>> 44247b04
       address: addFormData.address,
       city: addFormData.city,
       state: addFormData.state,
@@ -227,10 +213,7 @@
     });
 
     try {
-<<<<<<< HEAD
-=======
       // Use backend geocoding endpoint which handles multiple variations and rate limiting
->>>>>>> 44247b04
       const response = await api.post('/api/public/geocode', {
         address: addFormData.address,
         city: addFormData.city,
@@ -243,28 +226,16 @@
         const { latitude, longitude } = response.data.data;
         setAddFormData(prev => ({
           ...prev,
-<<<<<<< HEAD
-          latitude: latitude,
-          longitude: longitude
-        }));
-        setAddError(null);
-        console.log('TCC_DEBUG: Coordinates set successfully:', { latitude, longitude });
-=======
           latitude: latitude.toString(),
           longitude: longitude.toString()
         }));
         setAddError(null);
         console.log('TCC_DEBUG: Coordinates set successfully:', latitude, longitude);
->>>>>>> 44247b04
       } else {
         setAddError(response.data.error || 'No coordinates found for this address. Please enter them manually.');
       }
     } catch (err: any) {
-<<<<<<< HEAD
-      console.error('TCC_DEBUG: Geocoding error:', err);
-=======
       console.error('Geocoding error:', err);
->>>>>>> 44247b04
       setAddError(err.response?.data?.error || 'Failed to lookup coordinates. Please enter them manually.');
     } finally {
       setGeocoding(false);
