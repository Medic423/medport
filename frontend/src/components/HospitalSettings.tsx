import React, { useState, useEffect } from 'react';
import { MapPin, Settings, Trash2, Edit, Plus, ArrowUp, ArrowDown, AlertCircle } from 'lucide-react';
import { dropdownOptionsAPI, dropdownCategoriesAPI } from '../services/api';
import api from '../services/api';

interface DropdownOption {
  id: string;
  category: string;
  value: string;
  isActive: boolean;
  createdAt: string;
  updatedAt: string;
}

interface DropdownCategory {
  id: string;
  slug: string;
  displayName: string;
  displayOrder: number;
  isActive: boolean;
  createdAt: string;
  updatedAt: string;
  optionCount?: number;
}

interface Hospital {
  id: string;
  name: string;
  address: string;
  city: string;
  state: string;
  zipCode: string;
  phone?: string;
  email?: string;
  type: string;
  capabilities: string[];
  region: string;
  isActive: boolean;
}

interface PickupLocation {
  id: string;
  hospitalId: string;
  name: string;
  description?: string;
  contactPhone?: string;
  contactEmail?: string;
  floor?: string;
  room?: string;
  isActive: boolean;
  createdAt: string;
  updatedAt: string;
  hospital?: {
    id: string;
    name: string;
  };
}

interface HealthcareLocation {
  id: string;
  locationName: string;
  address: string;
  city: string;
  state: string;
  zipCode: string;
  phone?: string;
  facilityType: string;
  isActive: boolean;
  isPrimary: boolean;
}

interface User {
  id: string;
  email: string;
  name: string;
  facilityName?: string;
  manageMultipleLocations?: boolean;
}

interface HospitalSettingsProps {
  user: User;
}

const HospitalSettings: React.FC<HospitalSettingsProps> = ({ user }) => {
  console.log('TCC_DEBUG: HospitalSettings component rendered with user:', user);
  
  // Tab state - Added 'categories' as first tab
  const [activeTab, setActiveTab] = useState<'categories' | 'dropdowns' | 'pickup-locations' | 'main-contact'>('categories');
  
  // Category management state
  const [categoryList, setCategoryList] = useState<DropdownCategory[]>([]);
  const [categoryLoading, setCategoryLoading] = useState(false);
  const [categoryError, setCategoryError] = useState<string | null>(null);
  const [categorySuccess, setCategorySuccess] = useState<string | null>(null);
  const [editingCategory, setEditingCategory] = useState<DropdownCategory | null>(null);
  const [showCategoryForm, setShowCategoryForm] = useState(false);
  const [categoryFormData, setCategoryFormData] = useState({
    slug: '',
    displayName: '',
<<<<<<< HEAD
    displayOrder: 0,
    isActive: true
=======
    displayOrder: 0
>>>>>>> 012c8f57
  });
  
  // Dropdown options state
  const [categories, setCategories] = useState<string[]>([]);
  const [selectedCategory, setSelectedCategory] = useState<string>('');
  const [options, setOptions] = useState<DropdownOption[]>([]);
  const [loading, setLoading] = useState(false);
  const [error, setError] = useState<string | null>(null);
  const [success, setSuccess] = useState<string | null>(null);
  
  // Form states
  const [newOptionValue, setNewOptionValue] = useState('');
  const [editingOption, setEditingOption] = useState<DropdownOption | null>(null);
  const [editValue, setEditValue] = useState('');

  // Pickup locations state
  const [hospitals, setHospitals] = useState<Hospital[]>([]);
  const [selectedHospital, setSelectedHospital] = useState<string>('');
  const [pickupLocations, setPickupLocations] = useState<PickupLocation[]>([]);
  const [pickupLoading, setPickupLoading] = useState(false);
  const [pickupError, setPickupError] = useState<string | null>(null);
  const [pickupSuccess, setPickupSuccess] = useState<string | null>(null);
  
  // Pickup location form states
  const [showPickupForm, setShowPickupForm] = useState(false);
  const [editingPickupLocation, setEditingPickupLocation] = useState<PickupLocation | null>(null);
  const [pickupFormData, setPickupFormData] = useState({
    name: '',
    description: '',
    contactPhone: '',
    contactEmail: '',
    floor: '',
    room: ''
  });

  // Main contact form state
  const [contactFormData, setContactFormData] = useState({
    contactName: '',
    contactTitle: '',
    contactEmail: '',
    contactPhone: '',
    contactNotes: ''
  });
  const [contactLoading, setContactLoading] = useState(false);
  const [contactError, setContactError] = useState<string | null>(null);
  const [contactSuccess, setContactSuccess] = useState<string | null>(null);

  // Default option state
  const [defaultOptionId, setDefaultOptionId] = useState<string>('');

  // Load categories on component mount
  useEffect(() => {
    loadCategories();
    loadCategoryList();
  }, []);

  // Load options when category changes
  useEffect(() => {
    if (selectedCategory) {
      loadOptions(selectedCategory);
    }
  }, [selectedCategory]);

  // Load hospitals on component mount
  useEffect(() => {
    console.log('TCC_DEBUG: HospitalSettings useEffect triggered - loading hospitals');
    console.log('TCC_DEBUG: User object:', user);
    loadHospitals();
    
    // For single-location users, ensure selectedHospital gets set
    if (!user.manageMultipleLocations && user.facilityName) {
      console.log('TCC_DEBUG: SINGLE_LOC: User is single-location, will auto-select facility:', user.facilityName);
    }
  }, []);

  // Load pickup locations when hospital changes
  useEffect(() => {
    if (selectedHospital) {
      console.log('TCC_DEBUG: useEffect triggered - loading pickup locations for:', selectedHospital);
      loadPickupLocations(selectedHospital);
    }
  }, [selectedHospital]);

  // Load default option when category changes
  useEffect(() => {
    if (selectedCategory) {
      loadDefault(selectedCategory);
    }
  }, [selectedCategory]);

  // Load category list for Category Options tab
  const loadCategoryList = async () => {
    try {
      setCategoryLoading(true);
      setCategoryError(null);
      const response = await dropdownCategoriesAPI.getAll();
      if (response.data.success) {
        setCategoryList(response.data.data);
      } else {
        setCategoryError('Failed to load categories');
      }
    } catch (error: any) {
      console.error('Error loading category list:', error);
      setCategoryError(error.response?.data?.error || 'Failed to load categories');
    } finally {
      setCategoryLoading(false);
    }
  };

  // Load categories for Dropdown Options tab (now from API)
  const loadCategories = async () => {
    try {
      setLoading(true);
      // Load from API instead of hardcoded list
      const response = await dropdownOptionsAPI.getCategories();
      if (response.data.success && Array.isArray(response.data.data)) {
        setCategories(response.data.data);
        if (response.data.data.length > 0) {
          setSelectedCategory(response.data.data[0]);
        }
      } else {
<<<<<<< HEAD
        console.warn('TCC_DEBUG: Invalid response format:', response.data);
=======
>>>>>>> 012c8f57
        // Fallback to empty array if API fails
        setCategories([]);
        setSelectedCategory('');
      }
    } catch (error) {
      console.error('Error loading categories:', error);
      setError('Failed to load categories');
      // Fallback to empty array
      setCategories([]);
      setSelectedCategory('');
    } finally {
      setLoading(false);
    }
  };

  const loadOptions = async (category: string) => {
    try {
      setLoading(true);
      const response = await dropdownOptionsAPI.getByCategory(category);
      if (response.data.success) {
        setOptions(response.data.data);
      }
    } catch (error) {
      console.error('Error loading options:', error);
      setError('Failed to load options');
    } finally {
      setLoading(false);
    }
  };

  const loadDefault = async (category: string) => {
    try {
      const res = await dropdownOptionsAPI.getDefault(category);
      if (res.data.success && res.data.data) {
        setDefaultOptionId(res.data.data.optionId);
      } else {
        setDefaultOptionId('');
      }
    } catch (e) {
      setDefaultOptionId('');
    }
  };

  const handleAddOption = async (e: React.FormEvent) => {
    e.preventDefault();
    if (!newOptionValue.trim() || !selectedCategory) return;

    try {
      setLoading(true);
      const response = await dropdownOptionsAPI.create({
        category: selectedCategory,
        value: newOptionValue.trim()
      });

      if (response.data.success) {
        setNewOptionValue('');
        setSuccess('Option added successfully');
        loadOptions(selectedCategory);
        setTimeout(() => setSuccess(null), 3000);
      }
    } catch (error) {
      console.error('Error adding option:', error);
      setError('Failed to add option');
    } finally {
      setLoading(false);
    }
  };

  const handleEditOption = (option: DropdownOption) => {
    setEditingOption(option);
    setEditValue(option.value);
  };

  const handleUpdateOption = async (e: React.FormEvent) => {
    e.preventDefault();
    if (!editingOption || !editValue.trim()) return;

    try {
      setLoading(true);
      const response = await dropdownOptionsAPI.update(editingOption.id, {
        value: editValue.trim()
      });

      if (response.data.success) {
        setEditingOption(null);
        setEditValue('');
        setSuccess('Option updated successfully');
        loadOptions(selectedCategory);
        setTimeout(() => setSuccess(null), 3000);
      }
    } catch (error) {
      console.error('Error updating option:', error);
      setError('Failed to update option');
    } finally {
      setLoading(false);
    }
  };

  const handleDeleteOption = async (id: string) => {
    if (!window.confirm('Are you sure you want to delete this option?')) return;

    try {
      setLoading(true);
      const response = await dropdownOptionsAPI.delete(id);

      if (response.data.success) {
        setSuccess('Option deleted successfully');
        loadOptions(selectedCategory);
        setTimeout(() => setSuccess(null), 3000);
      }
    } catch (error) {
      console.error('Error deleting option:', error);
      setError('Failed to delete option');
    } finally {
      setLoading(false);
    }
  };

  const handleSetDefault = async () => {
    if (!selectedCategory || !defaultOptionId) return;
    try {
      setLoading(true);
      const res = await dropdownOptionsAPI.setDefault(selectedCategory, defaultOptionId);
      if (res.data.success) {
        setSuccess('Default updated');
        setTimeout(() => setSuccess(null), 3000);
      }
    } catch (e) {
      setError('Failed to set default');
    } finally {
      setLoading(false);
    }
  };

  // Category management handlers
  const handleCategorySubmit = async (e: React.FormEvent) => {
    e.preventDefault();
    try {
      setCategoryLoading(true);
      setCategoryError(null);
      setCategorySuccess(null);

      if (editingCategory) {
        // Update existing category
        const response = await dropdownCategoriesAPI.update(editingCategory.id, {
          displayName: categoryFormData.displayName,
<<<<<<< HEAD
          displayOrder: categoryFormData.displayOrder,
          isActive: categoryFormData.isActive
=======
          displayOrder: categoryFormData.displayOrder
>>>>>>> 012c8f57
        });
        if (response.data.success) {
          setCategorySuccess('Category updated successfully');
          setEditingCategory(null);
          setShowCategoryForm(false);
<<<<<<< HEAD
          setCategoryFormData({ slug: '', displayName: '', displayOrder: 0, isActive: true });
=======
          setCategoryFormData({ slug: '', displayName: '', displayOrder: 0 });
>>>>>>> 012c8f57
          loadCategoryList();
          loadCategories(); // Reload categories for dropdown options tab
          setTimeout(() => setCategorySuccess(null), 3000);
        }
      } else {
        // Create new category
        const response = await dropdownCategoriesAPI.create({
          slug: categoryFormData.slug,
          displayName: categoryFormData.displayName,
          displayOrder: categoryFormData.displayOrder || undefined
        });
        if (response.data.success) {
          setCategorySuccess('Category created successfully');
          setShowCategoryForm(false);
<<<<<<< HEAD
          setCategoryFormData({ slug: '', displayName: '', displayOrder: 0, isActive: true });
=======
          setCategoryFormData({ slug: '', displayName: '', displayOrder: 0 });
>>>>>>> 012c8f57
          loadCategoryList();
          loadCategories(); // Reload categories for dropdown options tab
          setTimeout(() => setCategorySuccess(null), 3000);
        }
      }
    } catch (error: any) {
      console.error('Error saving category:', error);
      setCategoryError(error.response?.data?.error || 'Failed to save category');
    } finally {
      setCategoryLoading(false);
    }
  };

  const handleDeleteCategory = async (id: string) => {
    const category = categoryList.find(c => c.id === id);
    if (!category) return;

    if (category.optionCount && category.optionCount > 0) {
      setCategoryError(`Cannot delete category with ${category.optionCount} active option(s). Please remove or deactivate all options first.`);
      setTimeout(() => setCategoryError(null), 5000);
      return;
    }

    // Show confirmation dialog with warning
    const confirmed = window.confirm(
      `⚠️ WARNING: Delete Category\n\n` +
      `Are you sure you want to delete "${category.displayName}"?\n\n` +
      `This will deactivate the category and all associated dropdown options.\n` +
      `This action cannot be undone.\n\n` +
      `Click OK to confirm deletion.`
    );
    
    if (!confirmed) {
      return;
    }

    try {
      setCategoryLoading(true);
      setCategoryError(null);
      const response = await dropdownCategoriesAPI.delete(id);
      if (response.data.success) {
        setCategorySuccess('Category deleted successfully');
        loadCategoryList();
        loadCategories(); // Reload categories for dropdown options tab
        setTimeout(() => setCategorySuccess(null), 3000);
      }
    } catch (error: any) {
      console.error('Error deleting category:', error);
      setCategoryError(error.response?.data?.error || 'Failed to delete category');
    } finally {
      setCategoryLoading(false);
    }
  };

  // Pickup location functions
  const loadHospitals = async () => {
    try {
      console.log('TCC_DEBUG: loadHospitals function called');
      setPickupLoading(true);
      
      // For multi-location users, load their healthcare locations
      if (user.manageMultipleLocations) {
        console.log('TCC_DEBUG: MULTI_LOC: Loading healthcare locations for pickup location management');
        const response = await api.get('/api/healthcare/locations/active');
        
        if (response.data?.success && Array.isArray(response.data.data)) {
          const healthcareLocations = response.data.data;
          console.log('MULTI_LOC: Loaded', healthcareLocations.length, 'healthcare locations');
          
          // Transform healthcare locations to hospital format for the dropdown
          const transformedLocations = healthcareLocations.map((loc: HealthcareLocation) => ({
            id: loc.id,
            name: loc.locationName,
            address: loc.address,
            city: loc.city,
            state: loc.state,
            zipCode: loc.zipCode,
            phone: loc.phone || '',
            email: '',
            type: loc.facilityType,
            capabilities: [],
            region: loc.state,
            isActive: loc.isActive
          }));
          
          setHospitals(transformedLocations);
          
          // Set default to primary location
          const primaryLocation = healthcareLocations.find(loc => loc.isPrimary);
          if (primaryLocation) {
            setSelectedHospital(primaryLocation.id);
          } else if (transformedLocations.length > 0) {
            setSelectedHospital(transformedLocations[0].id);
          }
        }
      } else {
        // For single-location users, find THEIR facility only
        console.log('TCC_DEBUG: SINGLE_LOC: Loading user\'s own facility for pickup location management');
        const response = await api.get('/api/public/hospitals');
        if (response.data.success) {
          const allHospitals = response.data.data;
          console.log('TCC_DEBUG: Loaded hospitals from API:', allHospitals.length);
          console.log('TCC_DEBUG: Looking for facility name:', user.facilityName);
          // Find the hospital matching this user's facilityName
          const userFacility = allHospitals.find((h: any) => h.name === user.facilityName);
          console.log('TCC_DEBUG: Found user facility:', userFacility);
          
          if (userFacility) {
            console.log('SINGLE_LOC: Found user facility:', userFacility.name);
            
            // Special case: If "Test Hospital" is found with hosp_test_001, map to fac_test_hospital_001 for pickup locations
            if (userFacility.id === 'hosp_test_001') {
              console.log('TCC_DEBUG: Found hosp_test_001, mapping to fac_test_hospital_001');
              userFacility.id = 'fac_test_hospital_001';
              console.log('TCC_DEBUG: SINGLE_LOC: Mapped Test Hospital ID to fac_test_hospital_001 for pickup locations');
            }
            
            setHospitals([userFacility]); // Only show THEIR facility
            setSelectedHospital(userFacility.id);
            console.log('TCC_DEBUG: Set selectedHospital to:', userFacility.id);
          } else {
            console.warn('SINGLE_LOC: User facility not found in hospitals:', user.facilityName);
            setPickupError(`Your facility "${user.facilityName}" is not found. Please contact support.`);
            setHospitals([]);
          }
        }
      }
    } catch (error) {
      console.error('Error loading hospitals:', error);
      setPickupError('Failed to load hospitals');
    } finally {
      setPickupLoading(false);
    }
  };

  const loadPickupLocations = async (hospitalId: string) => {
    try {
      setPickupLoading(true);
      setPickupError(null); // Clear any previous errors
      console.log('TCC_DEBUG: Loading pickup locations for hospital ID:', hospitalId);
      const response = await api.get(`/api/tcc/pickup-locations/hospital/${hospitalId}`);
      console.log('TCC_DEBUG: Pickup locations API response:', response.data);
      if (response.data.success) {
        setPickupLocations(response.data.data);
        console.log('TCC_DEBUG: Loaded pickup locations:', response.data.data.length);
      } else {
        setPickupError(response.data.message || 'Failed to load pickup locations');
      }
    } catch (error) {
      console.error('Error loading pickup locations:', error);
      setPickupError('Failed to load pickup locations');
    } finally {
      setPickupLoading(false);
    }
  };

  const handleAddPickupLocation = () => {
    setEditingPickupLocation(null);
    setPickupFormData({
      name: '',
      description: '',
      contactPhone: '',
      contactEmail: '',
      floor: '',
      room: ''
    });
    setPickupError(null); // Clear any previous errors
    setPickupSuccess(null); // Clear any previous success messages
    setShowPickupForm(true);
  };

  const handleEditPickupLocation = (location: PickupLocation) => {
    setEditingPickupLocation(location);
    setPickupFormData({
      name: location.name,
      description: location.description || '',
      contactPhone: location.contactPhone || '',
      contactEmail: location.contactEmail || '',
      floor: location.floor || '',
      room: location.room || ''
    });
    setPickupError(null); // Clear any previous errors
    setPickupSuccess(null); // Clear any previous success messages
    setShowPickupForm(true);
  };

  const handleSavePickupLocation = async (e: React.FormEvent) => {
    e.preventDefault();
    if (!pickupFormData.name.trim() || !selectedHospital) return;

    try {
      setPickupLoading(true);
      const data = {
        hospitalId: selectedHospital,
        name: pickupFormData.name.trim(),
        description: pickupFormData.description.trim() || null,
        contactPhone: pickupFormData.contactPhone.trim() || null,
        contactEmail: pickupFormData.contactEmail.trim() || null,
        floor: pickupFormData.floor.trim() || null,
        room: pickupFormData.room.trim() || null
      };

      let response;
      if (editingPickupLocation) {
        response = await api.put(`/api/tcc/pickup-locations/${editingPickupLocation.id}`, data);
      } else {
        response = await api.post('/api/tcc/pickup-locations', data);
      }

      if (response.data.success) {
        setShowPickupForm(false);
        setPickupSuccess(editingPickupLocation ? 'Pickup location updated successfully' : 'Pickup location created successfully');
        loadPickupLocations(selectedHospital);
        setTimeout(() => setPickupSuccess(null), 3000);
      }
    } catch (error: any) {
      console.error('Error saving pickup location:', error);
      setPickupError(error.response?.data?.error || 'Failed to save pickup location');
    } finally {
      setPickupLoading(false);
    }
  };

  const handleDeletePickupLocation = async (id: string) => {
    if (!window.confirm('Are you sure you want to delete this pickup location?')) return;

    try {
      setPickupLoading(true);
      const response = await api.delete(`/api/tcc/pickup-locations/${id}`);
      if (response.data.success) {
        setPickupSuccess('Pickup location deleted successfully');
        loadPickupLocations(selectedHospital);
        setTimeout(() => setPickupSuccess(null), 3000);
      }
    } catch (error: any) {
      console.error('Error deleting pickup location:', error);
      setPickupError(error.response?.data?.error || 'Failed to delete pickup location');
    } finally {
      setPickupLoading(false);
    }
  };

  // Contact form handlers
  const handleContactInputChange = (e: React.ChangeEvent<HTMLInputElement | HTMLTextAreaElement>) => {
    const { name, value } = e.target;
    setContactFormData(prev => ({
      ...prev,
      [name]: value
    }));
  };

  const handleSaveContact = async (e: React.FormEvent) => {
    e.preventDefault();
    
    if (!contactFormData.contactName || !contactFormData.contactEmail) {
      setContactError('Contact name and email are required');
      return;
    }

    try {
      setContactLoading(true);
      setContactError(null);
      
      // For now, we'll just simulate saving since there's no backend endpoint yet
      // In a real implementation, this would call an API endpoint
      await new Promise(resolve => setTimeout(resolve, 1000)); // Simulate API call
      
      setContactSuccess('Contact information saved successfully');
      setTimeout(() => setContactSuccess(null), 3000);
    } catch (error: any) {
      console.error('Error saving contact information:', error);
      setContactError('Failed to save contact information');
    } finally {
      setContactLoading(false);
    }
  };

  const getCategoryDisplayName = (category: string) => {
    const displayNames: { [key: string]: string } = {
      'insurance': 'Insurance Companies',
      'secondary-insurance': 'Secondary Insurance',
      'diagnosis': 'Primary Diagnosis',
      'mobility': 'Mobility Levels',
      'transport-level': 'Transport Levels',
      'urgency': 'Urgency Levels',
<<<<<<< HEAD
      'special-needs': 'Special Needs'
=======
      'special-needs': 'Special Needs',
      'secondary-insurance': 'Secondary Insurance'
>>>>>>> 012c8f57
    };
    return displayNames[category] || category;
  };

  return (
    <div className="p-6 bg-white rounded-lg shadow-sm">
      <div className="mb-6">
        <h2 className="text-2xl font-bold text-gray-900 mb-2">Hospital Settings</h2>
        <p className="text-gray-600">Manage dropdown options and pickup locations for transport request forms</p>
      </div>

      {/* Tab Navigation */}
      <div className="mb-6">
        <div className="border-b border-gray-200">
          <nav className="-mb-px flex space-x-8">
            <button
              onClick={() => {
                setActiveTab('categories');
                setCategoryError(null);
                setCategorySuccess(null);
                loadCategoryList();
              }}
              className={`py-2 px-1 border-b-2 font-medium text-sm flex items-center gap-2 ${
                activeTab === 'categories'
                  ? 'border-blue-500 text-blue-600'
                  : 'border-transparent text-gray-500 hover:text-gray-700 hover:border-gray-300'
              }`}
            >
              <Settings className="h-4 w-4" />
              Category Options
            </button>
            <button
              onClick={() => setActiveTab('dropdowns')}
              className={`py-2 px-1 border-b-2 font-medium text-sm ${
                activeTab === 'dropdowns'
                  ? 'border-blue-500 text-blue-600'
                  : 'border-transparent text-gray-500 hover:text-gray-700 hover:border-gray-300'
              }`}
            >
              Dropdown Options
            </button>
            <button
              onClick={() => {
                setActiveTab('pickup-locations');
                setPickupError(null); // Clear errors when switching to this tab
                setPickupSuccess(null);
              }}
              className={`py-2 px-1 border-b-2 font-medium text-sm ${
                activeTab === 'pickup-locations'
                  ? 'border-blue-500 text-blue-600'
                  : 'border-transparent text-gray-500 hover:text-gray-700 hover:border-gray-300'
              }`}
            >
              Pickup Locations
            </button>
            <button
              onClick={() => setActiveTab('main-contact')}
              className={`py-2 px-1 border-b-2 font-medium text-sm ${
                activeTab === 'main-contact'
                  ? 'border-blue-500 text-blue-600'
                  : 'border-transparent text-gray-500 hover:text-gray-700 hover:border-gray-300'
              }`}
            >
              Main Contact
            </button>
          </nav>
        </div>
      </div>

      {/* Success/Error Messages */}
      {success && (
        <div className="mb-4 p-4 bg-green-50 border border-green-200 rounded-md">
          <p className="text-green-800">{success}</p>
        </div>
      )}

      {error && (
        <div className="mb-4 p-4 bg-red-50 border border-red-200 rounded-md">
          <p className="text-red-800">{error}</p>
          <button 
            onClick={() => setError(null)}
            className="mt-2 text-red-600 hover:text-red-800 underline"
          >
            Dismiss
          </button>
        </div>
      )}

      {pickupSuccess && (
        <div className="mb-4 p-4 bg-green-50 border border-green-200 rounded-md">
          <p className="text-green-800">{pickupSuccess}</p>
        </div>
      )}

      {pickupError && (
        <div className="mb-4 p-4 bg-red-50 border border-red-200 rounded-md">
          <p className="text-red-800">{pickupError}</p>
          <button 
            onClick={() => setPickupError(null)}
            className="mt-2 text-red-600 hover:text-red-800 underline"
          >
            Dismiss
          </button>
        </div>
      )}

      {/* Category Options Tab */}
      {activeTab === 'categories' && (
        <>
          <div className="mb-6">
            <div className="flex justify-between items-center mb-4">
              <h3 className="text-lg font-semibold text-gray-900">Manage Categories</h3>
              <button
                onClick={() => {
                  setEditingCategory(null);
<<<<<<< HEAD
                  setCategoryFormData({ slug: '', displayName: '', displayOrder: 0, isActive: true });
=======
                  setCategoryFormData({ slug: '', displayName: '', displayOrder: 0 });
>>>>>>> 012c8f57
                  setCategorySuccess(null);
                  setCategoryError(null);
                  setShowCategoryForm(true);
                }}
                className="px-4 py-2 bg-blue-600 text-white rounded-md hover:bg-blue-700 flex items-center gap-2"
              >
                <Plus className="h-4 w-4" />
                Add Category
              </button>
            </div>

            {categoryLoading ? (
              <div className="text-center py-8">
                <div className="animate-spin rounded-full h-8 w-8 border-b-2 border-blue-600 mx-auto"></div>
                <p className="mt-2 text-gray-600">Loading categories...</p>
              </div>
            ) : categoryList.length === 0 ? (
              <div className="text-center py-8 bg-gray-50 rounded-lg">
                <Settings className="h-12 w-12 text-gray-400 mx-auto mb-2" />
                <p className="text-gray-600">No categories found. Add your first category to get started.</p>
              </div>
            ) : (
              <div className="bg-white border border-gray-200 rounded-lg overflow-hidden">
                <table className="min-w-full divide-y divide-gray-200">
                  <thead className="bg-gray-50">
                    <tr>
                      <th className="px-6 py-3 text-left text-xs font-medium text-gray-500 uppercase tracking-wider">Display Name</th>
                      <th className="px-6 py-3 text-left text-xs font-medium text-gray-500 uppercase tracking-wider">Slug</th>
                      <th className="px-6 py-3 text-left text-xs font-medium text-gray-500 uppercase tracking-wider">Options</th>
                      <th className="px-6 py-3 text-left text-xs font-medium text-gray-500 uppercase tracking-wider">Order</th>
                      <th className="px-6 py-3 text-left text-xs font-medium text-gray-500 uppercase tracking-wider">Status</th>
                      <th className="px-6 py-3 text-right text-xs font-medium text-gray-500 uppercase tracking-wider">Actions</th>
                    </tr>
                  </thead>
                  <tbody className="bg-white divide-y divide-gray-200">
                    {categoryList.map((category) => (
                      <tr key={category.id} className={category.isActive ? '' : 'opacity-50'}>
                        <td className="px-6 py-4 whitespace-nowrap text-sm font-medium text-gray-900">
                          {category.displayName}
                        </td>
                        <td className="px-6 py-4 whitespace-nowrap text-sm text-gray-500">
                          <code className="bg-gray-100 px-2 py-1 rounded text-xs">{category.slug}</code>
                        </td>
                        <td className="px-6 py-4 whitespace-nowrap text-sm text-gray-500">
                          {category.optionCount || 0}
                        </td>
                        <td className="px-6 py-4 whitespace-nowrap text-sm text-gray-500">
                          {category.displayOrder}
                        </td>
                        <td className="px-6 py-4 whitespace-nowrap">
                          <span className={`px-2 py-1 text-xs rounded-full ${category.isActive ? 'bg-green-100 text-green-800' : 'bg-gray-100 text-gray-800'}`}>
                            {category.isActive ? 'Active' : 'Inactive'}
                          </span>
                        </td>
                        <td className="px-6 py-4 whitespace-nowrap text-right text-sm font-medium">
                          <div className="flex justify-end gap-2">
                            <button
                              onClick={() => {
                                setEditingCategory(category);
                                setShowCategoryForm(true);
                                setCategoryFormData({
                                  slug: category.slug,
                                  displayName: category.displayName,
<<<<<<< HEAD
                                  displayOrder: category.displayOrder,
                                  isActive: category.isActive
=======
                                  displayOrder: category.displayOrder
>>>>>>> 012c8f57
                                });
                                setCategorySuccess(null);
                                setCategoryError(null);
                              }}
                              className="text-blue-600 hover:text-blue-900"
                              title="Edit category"
                            >
                              <Edit className="h-4 w-4" />
                            </button>
                            <button
                              onClick={() => handleDeleteCategory(category.id)}
                              className="text-red-600 hover:text-red-900"
                              title="Delete category"
                              disabled={category.optionCount && category.optionCount > 0}
                            >
                              <Trash2 className={`h-4 w-4 ${category.optionCount && category.optionCount > 0 ? 'opacity-50 cursor-not-allowed' : ''}`} />
                            </button>
                          </div>
                        </td>
                      </tr>
                    ))}
                  </tbody>
                </table>
              </div>
            )}
          </div>

          {/* Add/Edit Category Form */}
          {(editingCategory || showCategoryForm) && (
            <div className="mt-6 bg-gray-50 p-6 rounded-lg border border-gray-200">
              <h4 className="text-lg font-semibold text-gray-900 mb-4">
                {editingCategory ? 'Edit Category' : 'Add New Category'}
              </h4>
              <form onSubmit={handleCategorySubmit} className="space-y-4">
                <div>
                  <label htmlFor="category-slug" className="block text-sm font-medium text-gray-700 mb-1">
                    Slug <span className="text-red-500">*</span>
                  </label>
                  <input
                    type="text"
                    id="category-slug"
                    value={categoryFormData.slug}
                    onChange={(e) => setCategoryFormData({ ...categoryFormData, slug: e.target.value.toLowerCase().replace(/[^a-z0-9-]/g, '') })}
                    placeholder="e.g., transport-level"
                    className="w-full px-3 py-2 border border-gray-300 rounded-md shadow-sm focus:outline-none focus:ring-2 focus:ring-blue-500 focus:border-blue-500"
                    required
                    disabled={!!editingCategory}
                    pattern="^[a-z0-9]+(?:-[a-z0-9]+)*$"
                    title="Lowercase letters, numbers, and hyphens only"
                  />
                  <p className="mt-1 text-xs text-gray-500">Lowercase letters, numbers, and hyphens only. Cannot be changed after creation.</p>
                </div>
                <div>
                  <label htmlFor="category-display-name" className="block text-sm font-medium text-gray-700 mb-1">
                    Display Name <span className="text-red-500">*</span>
                  </label>
                  <input
                    type="text"
                    id="category-display-name"
                    value={categoryFormData.displayName}
                    onChange={(e) => setCategoryFormData({ ...categoryFormData, displayName: e.target.value })}
                    placeholder="e.g., Transport Levels"
                    className="w-full px-3 py-2 border border-gray-300 rounded-md shadow-sm focus:outline-none focus:ring-2 focus:ring-blue-500 focus:border-blue-500"
                    required
                  />
                </div>
                <div>
                  <label htmlFor="category-display-order" className="block text-sm font-medium text-gray-700 mb-1">
                    Display Order
                  </label>
                  <input
                    type="number"
                    id="category-display-order"
                    value={categoryFormData.displayOrder}
                    onChange={(e) => setCategoryFormData({ ...categoryFormData, displayOrder: parseInt(e.target.value) || 0 })}
                    placeholder="Auto-calculated if not set"
                    className="w-full px-3 py-2 border border-gray-300 rounded-md shadow-sm focus:outline-none focus:ring-2 focus:ring-blue-500 focus:border-blue-500"
                    min="0"
                  />
                  <p className="mt-1 text-xs text-gray-500">Lower numbers appear first. Leave empty to auto-calculate.</p>
                </div>
<<<<<<< HEAD
                {editingCategory && (
                  <div>
                    <label className="flex items-center">
                      <input
                        type="checkbox"
                        checked={categoryFormData.isActive}
                        onChange={(e) => setCategoryFormData({ ...categoryFormData, isActive: e.target.checked })}
                        className="h-4 w-4 text-blue-600 focus:ring-blue-500 border-gray-300 rounded"
                      />
                      <span className="ml-2 block text-sm text-gray-900">
                        Active (category will appear in dropdowns)
                      </span>
                    </label>
                    <p className="mt-1 text-xs text-gray-500">Inactive categories are hidden from dropdowns but can still be managed here.</p>
                  </div>
                )}
=======
>>>>>>> 012c8f57
                <div className="flex gap-2">
                  <button
                    type="submit"
                    disabled={categoryLoading || !categoryFormData.slug || !categoryFormData.displayName}
                    className="px-4 py-2 bg-blue-600 text-white rounded-md hover:bg-blue-700 focus:outline-none focus:ring-2 focus:ring-blue-500 focus:ring-offset-2 disabled:opacity-50 disabled:cursor-not-allowed"
                  >
                    {categoryLoading ? 'Saving...' : (editingCategory ? 'Update Category' : 'Create Category')}
                  </button>
                  <button
                    type="button"
                    onClick={() => {
                      setEditingCategory(null);
                      setShowCategoryForm(false);
<<<<<<< HEAD
                      setCategoryFormData({ slug: '', displayName: '', displayOrder: 0, isActive: true });
=======
                      setCategoryFormData({ slug: '', displayName: '', displayOrder: 0 });
>>>>>>> 012c8f57
                      setCategorySuccess(null);
                      setCategoryError(null);
                    }}
                    className="px-4 py-2 bg-gray-200 text-gray-700 rounded-md hover:bg-gray-300"
                  >
                    Cancel
                  </button>
                </div>
              </form>
            </div>
          )}

          {/* Information Box */}
          <div className="mt-6 bg-blue-50 border border-blue-200 rounded-md p-4">
            <div className="flex">
              <AlertCircle className="h-5 w-5 text-blue-400 flex-shrink-0" />
              <div className="ml-3">
                <h3 className="text-sm font-medium text-blue-800">About Category Options</h3>
                <div className="mt-2 text-sm text-blue-700">
                  <ul className="list-disc list-inside space-y-1">
                    <li>Categories organize dropdown options used throughout the application</li>
                    <li>Each category can have multiple dropdown options that appear in trip creation forms</li>
                    <li>Categories cannot be deleted if they have active options - remove or deactivate all options first</li>
                    <li>The slug is a unique identifier that cannot be changed after creation</li>
                    <li>Display order determines the order categories appear in dropdowns (lower numbers appear first)</li>
                    <li>Changes to categories and options are reflected immediately in trip creation forms</li>
                  </ul>
                </div>
              </div>
            </div>
          </div>
        </>
      )}

      {/* Dropdown Options Tab */}
      {activeTab === 'dropdowns' && (
        <>
          {/* Category Selection */}
          <div className="mb-6">
            <label htmlFor="category" className="block text-sm font-medium text-gray-700 mb-2">
              Select Category
            </label>
            <select
              id="category"
              value={selectedCategory}
              onChange={(e) => setSelectedCategory(e.target.value)}
              className="w-full max-w-md px-3 py-2 border border-gray-300 rounded-md shadow-sm focus:outline-none focus:ring-2 focus:ring-blue-500 focus:border-blue-500"
            >
              <option value="">Select a category...</option>
              {categories.map((category) => (
                <option key={category} value={category}>
                  {getCategoryDisplayName(category)}
                </option>
              ))}
            </select>
          </div>

          {selectedCategory && (
            <div className="space-y-6">
              {/* Add New Option */}
              <div className="bg-gray-50 p-4 rounded-lg">
                <h3 className="text-lg font-semibold text-gray-900 mb-4">
                  Add New {getCategoryDisplayName(selectedCategory)}
                </h3>
                <form onSubmit={handleAddOption} className="flex gap-2">
                  <input
                    type="text"
                    value={newOptionValue}
                    onChange={(e) => setNewOptionValue(e.target.value)}
                    placeholder={`Enter new ${getCategoryDisplayName(selectedCategory).toLowerCase()}...`}
                    className="flex-1 px-3 py-2 border border-gray-300 rounded-md shadow-sm focus:outline-none focus:ring-2 focus:ring-blue-500 focus:border-blue-500"
                    required
                  />
                  <button
                    type="submit"
                    disabled={loading || !newOptionValue.trim()}
                    className="px-4 py-2 bg-blue-600 text-white rounded-md hover:bg-blue-700 focus:outline-none focus:ring-2 focus:ring-blue-500 focus:ring-offset-2 disabled:opacity-50 disabled:cursor-not-allowed"
                  >
                    {loading ? 'Adding...' : 'Add'}
                  </button>
                </form>
              </div>

              {/* Default Option Selector */}
              <div className="bg-gray-50 p-4 rounded-lg">
                <h3 className="text-lg font-semibold text-gray-900 mb-4">Default {getCategoryDisplayName(selectedCategory)}</h3>
                <div className="flex gap-2 items-center">
                  <select
                    value={defaultOptionId}
                    onChange={(e) => setDefaultOptionId(e.target.value)}
                    className="flex-1 px-3 py-2 border border-gray-300 rounded-md shadow-sm focus:outline-none focus:ring-2 focus:ring-blue-500 focus:border-blue-500"
                 >
                    <option value="">No default</option>
                    {options.map((opt) => (
                      <option key={opt.id} value={opt.id}>{opt.value}</option>
                    ))}
                  </select>
                  <button
                    type="button"
                    onClick={handleSetDefault}
                    disabled={loading}
                    className="px-4 py-2 bg-green-600 text-white rounded-md hover:bg-green-700 focus:outline-none focus:ring-2 focus:ring-green-500 focus:ring-offset-2 disabled:opacity-50"
                  >
                    {loading ? 'Saving...' : 'Save Default'}
                  </button>
                </div>
              </div>

              {/* Options List */}
              <div>
                <h3 className="text-lg font-semibold text-gray-900 mb-4">
                  Current {getCategoryDisplayName(selectedCategory)}
                </h3>
                
                {loading ? (
                  <div className="text-center py-4">
                    <div className="inline-block animate-spin rounded-full h-6 w-6 border-b-2 border-blue-600"></div>
                    <p className="mt-2 text-gray-600">Loading...</p>
                  </div>
                ) : options.length === 0 ? (
                  <div className="text-center py-8 text-gray-500">
                    <p>No options found for this category.</p>
                    <p className="text-sm">Add some options using the form above.</p>
                  </div>
                ) : (
                  <div className="space-y-2">
                    {options.map((option) => (
                      <div key={option.id} className="flex items-center justify-between p-3 bg-white border border-gray-200 rounded-md">
                        {editingOption?.id === option.id ? (
                          <form onSubmit={handleUpdateOption} className="flex items-center gap-2 flex-1">
                            <input
                              type="text"
                              value={editValue}
                              onChange={(e) => setEditValue(e.target.value)}
                              className="flex-1 px-3 py-1 border border-gray-300 rounded-md focus:outline-none focus:ring-2 focus:ring-blue-500 focus:border-blue-500"
                              required
                            />
                            <button
                              type="submit"
                              disabled={loading}
                              className="px-3 py-1 bg-green-600 text-white text-sm rounded-md hover:bg-green-700 focus:outline-none focus:ring-2 focus:ring-green-500 focus:ring-offset-2 disabled:opacity-50"
                            >
                              Save
                            </button>
                            <button
                              type="button"
                              onClick={() => {
                                setEditingOption(null);
                                setEditValue('');
                              }}
                              className="px-3 py-1 bg-gray-500 text-white text-sm rounded-md hover:bg-gray-600 focus:outline-none focus:ring-2 focus:ring-gray-500 focus:ring-offset-2"
                            >
                              Cancel
                            </button>
                          </form>
                        ) : (
                          <>
                            <span className="text-gray-900">{option.value}</span>
                            <div className="flex items-center gap-2">
                              <button
                                onClick={() => handleEditOption(option)}
                                className="px-3 py-1 bg-blue-600 text-white text-sm rounded-md hover:bg-blue-700 focus:outline-none focus:ring-2 focus:ring-blue-500 focus:ring-offset-2"
                              >
                                Edit
                              </button>
                              <button
                                onClick={() => handleDeleteOption(option.id)}
                                className="px-3 py-1 bg-red-600 text-white text-sm rounded-md hover:bg-red-700 focus:outline-none focus:ring-2 focus:ring-red-500 focus:ring-offset-2"
                              >
                                Delete
                              </button>
                            </div>
                          </>
                        )}
                      </div>
                    ))}
                  </div>
                )}
              </div>

              {/* Instructions */}
              <div className="mt-8 p-4 bg-blue-50 border border-blue-200 rounded-md">
                <h4 className="font-semibold text-blue-900 mb-2">Instructions</h4>
                <ul className="text-sm text-blue-800 space-y-1">
                  <li>• Select a category to manage its dropdown options</li>
                  <li>• Add new options using the form above</li>
                  <li>• Edit existing options by clicking the "Edit" button</li>
                  <li>• Delete options by clicking the "Delete" button</li>
                  <li>• Changes will be reflected in the transport request forms immediately</li>
                </ul>
              </div>
            </div>
          )}
        </>
      )}

      {/* Pickup Locations Tab */}
      {activeTab === 'pickup-locations' && (
        <>
          {/* Hospital Selection - Only show for multi-location users */}
          {user.manageMultipleLocations ? (
            <div className="mb-6">
              <label htmlFor="hospital" className="block text-sm font-medium text-gray-700 mb-2">
                Select Location
              </label>
              <select
                id="hospital"
                value={selectedHospital}
                onChange={(e) => setSelectedHospital(e.target.value)}
                className="w-full max-w-md px-3 py-2 border border-gray-300 rounded-md shadow-sm focus:outline-none focus:ring-2 focus:ring-blue-500 focus:border-blue-500"
              >
                <option value="">Select a location...</option>
                {hospitals.map((hospital) => (
                  <option key={hospital.id} value={hospital.id}>
                    {hospital.name}
                  </option>
                ))}
              </select>
            </div>
          ) : (
            /* Single-location users - just show their facility name */
            <div className="mb-6 p-4 bg-blue-50 border border-blue-200 rounded-md">
              <div className="flex items-center">
                <MapPin className="h-5 w-5 text-blue-600 mr-2" />
                <div>
                  <p className="text-sm font-medium text-blue-900">Managing Pickup Locations for:</p>
                  <p className="text-base font-semibold text-blue-700">{user.facilityName}</p>
                </div>
              </div>
            </div>
          )}

          {selectedHospital && (
            <div className="space-y-6">
              {/* Add New Pickup Location Button */}
              <div className="flex justify-between items-center">
                <h3 className="text-lg font-semibold text-gray-900">
                  Pickup Locations for {hospitals.find(h => h.id === selectedHospital)?.name}
                </h3>
                <button
                  onClick={handleAddPickupLocation}
                  className="px-4 py-2 bg-blue-600 text-white rounded-md hover:bg-blue-700 focus:outline-none focus:ring-2 focus:ring-blue-500 focus:ring-offset-2"
                >
                  Add Pickup Location
                </button>
              </div>

              {/* Pickup Locations List */}
              {pickupLoading ? (
                <div className="text-center py-4">
                  <div className="inline-block animate-spin rounded-full h-6 w-6 border-b-2 border-blue-600"></div>
                  <p className="mt-2 text-gray-600">Loading...</p>
                </div>
              ) : pickupLocations.length === 0 ? (
                <div className="text-center py-8 text-gray-500">
                  <p>No pickup locations found for this hospital.</p>
                  <p className="text-sm">Add some pickup locations using the button above.</p>
                </div>
              ) : (
                <div className="space-y-2">
                  {pickupLocations.map((location) => (
                    <div key={location.id} className="flex items-center justify-between p-4 bg-white border border-gray-200 rounded-md">
                      <div className="flex-1">
                        <h4 className="font-medium text-gray-900">{location.name}</h4>
                        {location.description && (
                          <p className="text-sm text-gray-600 mt-1">{location.description}</p>
                        )}
                        <div className="flex flex-wrap gap-4 mt-2 text-sm text-gray-500">
                          {location.floor && <span>Floor: {location.floor}</span>}
                          {location.room && <span>Room: {location.room}</span>}
                          {location.contactPhone && <span>Phone: {location.contactPhone}</span>}
                          {location.contactEmail && <span>Email: {location.contactEmail}</span>}
                        </div>
                      </div>
                      <div className="flex gap-2">
                        <button
                          onClick={() => handleEditPickupLocation(location)}
                          className="px-3 py-1 bg-blue-600 text-white text-sm rounded-md hover:bg-blue-700 focus:outline-none focus:ring-2 focus:ring-blue-500 focus:ring-offset-2"
                        >
                          Edit
                        </button>
                        <button
                          onClick={() => handleDeletePickupLocation(location.id)}
                          className="px-3 py-1 bg-red-600 text-white text-sm rounded-md hover:bg-red-700 focus:outline-none focus:ring-2 focus:ring-red-500 focus:ring-offset-2"
                        >
                          Delete
                        </button>
                      </div>
                    </div>
                  ))}
                </div>
              )}
            </div>
          )}

          {/* Pickup Location Form Modal */}
          {showPickupForm && (
            <div className="fixed inset-0 bg-gray-600 bg-opacity-50 overflow-y-auto h-full w-full z-50">
              <div className="relative top-20 mx-auto p-5 border w-96 shadow-lg rounded-md bg-white">
                <div className="mt-3">
                  <h3 className="text-lg font-medium text-gray-900 mb-4">
                    {editingPickupLocation ? 'Edit Pickup Location' : 'Add New Pickup Location'}
                  </h3>
                  
                  {/* Error display inside modal */}
                  {pickupError && (
                    <div className="mb-4 p-3 bg-red-50 border border-red-200 rounded-md">
                      <p className="text-sm text-red-800">{pickupError}</p>
                      <button 
                        onClick={() => setPickupError(null)}
                        className="mt-2 text-xs text-red-600 hover:text-red-800 underline"
                      >
                        Dismiss
                      </button>
                    </div>
                  )}
                  
                  <form onSubmit={handleSavePickupLocation} className="space-y-4">
                    <div>
                      <label className="block text-sm font-medium text-gray-700 mb-1">
                        Location Name *
                      </label>
                      <input
                        type="text"
                        value={pickupFormData.name}
                        onChange={(e) => setPickupFormData({...pickupFormData, name: e.target.value})}
                        className="w-full px-3 py-2 border border-gray-300 rounded-md shadow-sm focus:outline-none focus:ring-2 focus:ring-blue-500 focus:border-blue-500"
                        placeholder="e.g., Emergency Department"
                        required
                      />
                    </div>
                    <div>
                      <label className="block text-sm font-medium text-gray-700 mb-1">
                        Description
                      </label>
                      <textarea
                        value={pickupFormData.description}
                        onChange={(e) => setPickupFormData({...pickupFormData, description: e.target.value})}
                        className="w-full px-3 py-2 border border-gray-300 rounded-md shadow-sm focus:outline-none focus:ring-2 focus:ring-blue-500 focus:border-blue-500"
                        placeholder="Optional description"
                        rows={2}
                      />
                    </div>
                    <div className="grid grid-cols-2 gap-4">
                      <div>
                        <label className="block text-sm font-medium text-gray-700 mb-1">
                          Floor
                        </label>
                        <input
                          type="text"
                          value={pickupFormData.floor}
                          onChange={(e) => setPickupFormData({...pickupFormData, floor: e.target.value})}
                          className="w-full px-3 py-2 border border-gray-300 rounded-md shadow-sm focus:outline-none focus:ring-2 focus:ring-blue-500 focus:border-blue-500"
                          placeholder="e.g., 1st Floor"
                        />
                      </div>
                      <div>
                        <label className="block text-sm font-medium text-gray-700 mb-1">
                          Room
                        </label>
                        <input
                          type="text"
                          value={pickupFormData.room}
                          onChange={(e) => setPickupFormData({...pickupFormData, room: e.target.value})}
                          className="w-full px-3 py-2 border border-gray-300 rounded-md shadow-sm focus:outline-none focus:ring-2 focus:ring-blue-500 focus:border-blue-500"
                          placeholder="e.g., Room 101"
                        />
                      </div>
                    </div>
                    <div>
                      <label className="block text-sm font-medium text-gray-700 mb-1">
                        Contact Phone
                      </label>
                      <input
                        type="tel"
                        value={pickupFormData.contactPhone}
                        onChange={(e) => setPickupFormData({...pickupFormData, contactPhone: e.target.value})}
                        className="w-full px-3 py-2 border border-gray-300 rounded-md shadow-sm focus:outline-none focus:ring-2 focus:ring-blue-500 focus:border-blue-500"
                        placeholder="e.g., (555) 123-4567"
                      />
                    </div>
                    <div>
                      <label className="block text-sm font-medium text-gray-700 mb-1">
                        Contact Email
                      </label>
                      <input
                        type="email"
                        value={pickupFormData.contactEmail}
                        onChange={(e) => setPickupFormData({...pickupFormData, contactEmail: e.target.value})}
                        className="w-full px-3 py-2 border border-gray-300 rounded-md shadow-sm focus:outline-none focus:ring-2 focus:ring-blue-500 focus:border-blue-500"
                        placeholder="e.g., ed@hospital.com"
                      />
                    </div>
                    <div className="flex justify-end gap-3 pt-4">
                      <button
                        type="button"
                        onClick={() => setShowPickupForm(false)}
                        className="px-4 py-2 bg-gray-300 text-gray-700 rounded-md hover:bg-gray-400 focus:outline-none focus:ring-2 focus:ring-gray-500 focus:ring-offset-2"
                      >
                        Cancel
                      </button>
                      <button
                        type="submit"
                        disabled={pickupLoading || !pickupFormData.name.trim()}
                        className="px-4 py-2 bg-blue-600 text-white rounded-md hover:bg-blue-700 focus:outline-none focus:ring-2 focus:ring-blue-500 focus:ring-offset-2 disabled:opacity-50 disabled:cursor-not-allowed"
                      >
                        {pickupLoading ? 'Saving...' : (editingPickupLocation ? 'Update' : 'Create')}
                      </button>
                    </div>
                  </form>
                </div>
              </div>
            </div>
          )}

          {/* Instructions */}
          <div className="mt-8 p-4 bg-blue-50 border border-blue-200 rounded-md">
            <h4 className="font-semibold text-blue-900 mb-2">Instructions</h4>
            <ul className="text-sm text-blue-800 space-y-1">
              <li>• Select a hospital to manage its pickup locations</li>
              <li>• Add new pickup locations using the "Add Pickup Location" button</li>
              <li>• Edit existing locations by clicking the "Edit" button</li>
              <li>• Delete locations by clicking the "Delete" button</li>
              <li>• Pickup locations will be available in the trip creation form</li>
            </ul>
          </div>
        </>
      )}

      {activeTab === 'main-contact' && (
        <div className="space-y-6">
          <div className="bg-white shadow rounded-lg">
            <div className="px-6 py-4 border-b border-gray-200">
              <h3 className="text-lg font-medium text-gray-900">Main Contact Information</h3>
              <p className="mt-1 text-sm text-gray-500">
                Set the main contact person for this facility's administration of the TCC application.
              </p>
            </div>
            <div className="px-6 py-6">
              {/* Contact Success/Error Messages */}
              {contactSuccess && (
                <div className="mb-4 p-4 bg-green-50 border border-green-200 rounded-md">
                  <p className="text-green-800">{contactSuccess}</p>
                </div>
              )}

              {contactError && (
                <div className="mb-4 p-4 bg-red-50 border border-red-200 rounded-md">
                  <p className="text-red-800">{contactError}</p>
                </div>
              )}

              <form onSubmit={handleSaveContact} className="space-y-6">
                <div className="grid grid-cols-1 md:grid-cols-2 gap-6">
                  <div>
                    <label htmlFor="contactName" className="block text-sm font-medium text-gray-700 mb-2">
                      Contact Name *
                    </label>
                    <input
                      type="text"
                      id="contactName"
                      name="contactName"
                      value={contactFormData.contactName}
                      onChange={handleContactInputChange}
                      className="w-full px-3 py-2 border border-gray-300 rounded-md shadow-sm focus:outline-none focus:ring-2 focus:ring-blue-500 focus:border-blue-500"
                      placeholder="Enter contact name"
                      required
                    />
                  </div>
                  <div>
                    <label htmlFor="contactTitle" className="block text-sm font-medium text-gray-700 mb-2">
                      Title/Position
                    </label>
                    <input
                      type="text"
                      id="contactTitle"
                      name="contactTitle"
                      value={contactFormData.contactTitle}
                      onChange={handleContactInputChange}
                      className="w-full px-3 py-2 border border-gray-300 rounded-md shadow-sm focus:outline-none focus:ring-2 focus:ring-blue-500 focus:border-blue-500"
                      placeholder="e.g., IT Director, Administrator"
                    />
                  </div>
                </div>

                <div className="grid grid-cols-1 md:grid-cols-2 gap-6">
                  <div>
                    <label htmlFor="contactEmail" className="block text-sm font-medium text-gray-700 mb-2">
                      Email Address *
                    </label>
                    <input
                      type="email"
                      id="contactEmail"
                      name="contactEmail"
                      value={contactFormData.contactEmail}
                      onChange={handleContactInputChange}
                      className="w-full px-3 py-2 border border-gray-300 rounded-md shadow-sm focus:outline-none focus:ring-2 focus:ring-blue-500 focus:border-blue-500"
                      placeholder="contact@hospital.com"
                      required
                    />
                  </div>
                  <div>
                    <label htmlFor="contactPhone" className="block text-sm font-medium text-gray-700 mb-2">
                      Phone Number
                    </label>
                    <input
                      type="tel"
                      id="contactPhone"
                      name="contactPhone"
                      value={contactFormData.contactPhone}
                      onChange={handleContactInputChange}
                      className="w-full px-3 py-2 border border-gray-300 rounded-md shadow-sm focus:outline-none focus:ring-2 focus:ring-blue-500 focus:border-blue-500"
                      placeholder="(555) 123-4567"
                    />
                  </div>
                </div>

                <div>
                  <label htmlFor="contactNotes" className="block text-sm font-medium text-gray-700 mb-2">
                    Additional Notes
                  </label>
                  <textarea
                    id="contactNotes"
                    name="contactNotes"
                    value={contactFormData.contactNotes}
                    onChange={handleContactInputChange}
                    rows={3}
                    className="w-full px-3 py-2 border border-gray-300 rounded-md shadow-sm focus:outline-none focus:ring-2 focus:ring-blue-500 focus:border-blue-500"
                    placeholder="Any additional information about this contact person..."
                  />
                </div>

                <div className="flex justify-end space-x-3">
                  <button
                    type="button"
                    onClick={() => {
                      setContactFormData({
                        contactName: '',
                        contactTitle: '',
                        contactEmail: '',
                        contactPhone: '',
                        contactNotes: ''
                      });
                      setContactError(null);
                      setContactSuccess(null);
                    }}
                    className="px-4 py-2 border border-gray-300 rounded-md shadow-sm text-sm font-medium text-gray-700 bg-white hover:bg-gray-50 focus:outline-none focus:ring-2 focus:ring-offset-2 focus:ring-blue-500"
                  >
                    Clear
                  </button>
                  <button
                    type="submit"
                    disabled={contactLoading}
                    className="px-4 py-2 border border-transparent rounded-md shadow-sm text-sm font-medium text-white bg-blue-600 hover:bg-blue-700 focus:outline-none focus:ring-2 focus:ring-offset-2 focus:ring-blue-500 disabled:opacity-50 disabled:cursor-not-allowed"
                  >
                    {contactLoading ? 'Saving...' : 'Save Contact Information'}
                  </button>
                </div>
              </form>
            </div>
          </div>

          {/* Instructions */}
          <div className="p-4 bg-blue-50 border border-blue-200 rounded-md">
            <h4 className="font-semibold text-blue-900 mb-2">Instructions</h4>
            <ul className="text-sm text-blue-800 space-y-1">
              <li>• This contact person will be the main administrator for this facility's TCC application</li>
              <li>• They will receive notifications about system updates and important changes</li>
              <li>• This information may be used for support and troubleshooting purposes</li>
              <li>• Ensure the email address is monitored regularly for important communications</li>
            </ul>
          </div>
        </div>
      )}
    </div>
  );
};

export default HospitalSettings;<|MERGE_RESOLUTION|>--- conflicted
+++ resolved
@@ -97,12 +97,7 @@
   const [categoryFormData, setCategoryFormData] = useState({
     slug: '',
     displayName: '',
-<<<<<<< HEAD
-    displayOrder: 0,
-    isActive: true
-=======
     displayOrder: 0
->>>>>>> 012c8f57
   });
   
   // Dropdown options state
@@ -224,10 +219,6 @@
           setSelectedCategory(response.data.data[0]);
         }
       } else {
-<<<<<<< HEAD
-        console.warn('TCC_DEBUG: Invalid response format:', response.data);
-=======
->>>>>>> 012c8f57
         // Fallback to empty array if API fails
         setCategories([]);
         setSelectedCategory('');
@@ -374,22 +365,13 @@
         // Update existing category
         const response = await dropdownCategoriesAPI.update(editingCategory.id, {
           displayName: categoryFormData.displayName,
-<<<<<<< HEAD
-          displayOrder: categoryFormData.displayOrder,
-          isActive: categoryFormData.isActive
-=======
           displayOrder: categoryFormData.displayOrder
->>>>>>> 012c8f57
         });
         if (response.data.success) {
           setCategorySuccess('Category updated successfully');
           setEditingCategory(null);
           setShowCategoryForm(false);
-<<<<<<< HEAD
-          setCategoryFormData({ slug: '', displayName: '', displayOrder: 0, isActive: true });
-=======
           setCategoryFormData({ slug: '', displayName: '', displayOrder: 0 });
->>>>>>> 012c8f57
           loadCategoryList();
           loadCategories(); // Reload categories for dropdown options tab
           setTimeout(() => setCategorySuccess(null), 3000);
@@ -404,11 +386,7 @@
         if (response.data.success) {
           setCategorySuccess('Category created successfully');
           setShowCategoryForm(false);
-<<<<<<< HEAD
-          setCategoryFormData({ slug: '', displayName: '', displayOrder: 0, isActive: true });
-=======
           setCategoryFormData({ slug: '', displayName: '', displayOrder: 0 });
->>>>>>> 012c8f57
           loadCategoryList();
           loadCategories(); // Reload categories for dropdown options tab
           setTimeout(() => setCategorySuccess(null), 3000);
@@ -689,17 +667,13 @@
   const getCategoryDisplayName = (category: string) => {
     const displayNames: { [key: string]: string } = {
       'insurance': 'Insurance Companies',
-      'secondary-insurance': 'Secondary Insurance',
       'diagnosis': 'Primary Diagnosis',
       'mobility': 'Mobility Levels',
       'transport-level': 'Transport Levels',
       'urgency': 'Urgency Levels',
-<<<<<<< HEAD
-      'special-needs': 'Special Needs'
-=======
       'special-needs': 'Special Needs',
+      'secondary-insurance': 'Secondary Insurance',
       'secondary-insurance': 'Secondary Insurance'
->>>>>>> 012c8f57
     };
     return displayNames[category] || category;
   };
@@ -815,11 +789,7 @@
               <button
                 onClick={() => {
                   setEditingCategory(null);
-<<<<<<< HEAD
-                  setCategoryFormData({ slug: '', displayName: '', displayOrder: 0, isActive: true });
-=======
                   setCategoryFormData({ slug: '', displayName: '', displayOrder: 0 });
->>>>>>> 012c8f57
                   setCategorySuccess(null);
                   setCategoryError(null);
                   setShowCategoryForm(true);
@@ -883,12 +853,7 @@
                                 setCategoryFormData({
                                   slug: category.slug,
                                   displayName: category.displayName,
-<<<<<<< HEAD
-                                  displayOrder: category.displayOrder,
-                                  isActive: category.isActive
-=======
                                   displayOrder: category.displayOrder
->>>>>>> 012c8f57
                                 });
                                 setCategorySuccess(null);
                                 setCategoryError(null);
@@ -970,25 +935,6 @@
                   />
                   <p className="mt-1 text-xs text-gray-500">Lower numbers appear first. Leave empty to auto-calculate.</p>
                 </div>
-<<<<<<< HEAD
-                {editingCategory && (
-                  <div>
-                    <label className="flex items-center">
-                      <input
-                        type="checkbox"
-                        checked={categoryFormData.isActive}
-                        onChange={(e) => setCategoryFormData({ ...categoryFormData, isActive: e.target.checked })}
-                        className="h-4 w-4 text-blue-600 focus:ring-blue-500 border-gray-300 rounded"
-                      />
-                      <span className="ml-2 block text-sm text-gray-900">
-                        Active (category will appear in dropdowns)
-                      </span>
-                    </label>
-                    <p className="mt-1 text-xs text-gray-500">Inactive categories are hidden from dropdowns but can still be managed here.</p>
-                  </div>
-                )}
-=======
->>>>>>> 012c8f57
                 <div className="flex gap-2">
                   <button
                     type="submit"
@@ -1002,11 +948,7 @@
                     onClick={() => {
                       setEditingCategory(null);
                       setShowCategoryForm(false);
-<<<<<<< HEAD
-                      setCategoryFormData({ slug: '', displayName: '', displayOrder: 0, isActive: true });
-=======
                       setCategoryFormData({ slug: '', displayName: '', displayOrder: 0 });
->>>>>>> 012c8f57
                       setCategorySuccess(null);
                       setCategoryError(null);
                     }}
