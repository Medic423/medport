import React, { useState, useEffect } from 'react';
import { Building2, MapPin, Plus, Edit, Trash2, Star, X, Check } from 'lucide-react';
import api from '../services/api';

interface HealthcareLocation {
  id: string;
  locationName: string;
  address: string;
  city: string;
  state: string;
  zipCode: string;
  phone?: string;
  facilityType: string;
  isActive: boolean;
  isPrimary: boolean;
  latitude?: number | null;
  longitude?: number | null;
  createdAt: string;
  updatedAt: string;
}

interface User {
  id: string;
  email: string;
  name: string;
  facilityName?: string;
  manageMultipleLocations?: boolean;
}

interface HealthcareLocationSettingsProps {
  user: User;
}

const HealthcareLocationSettings: React.FC<HealthcareLocationSettingsProps> = ({ user }) => {
  const [locations, setLocations] = useState<HealthcareLocation[]>([]);
  const [loading, setLoading] = useState(false);
  const [error, setError] = useState<string | null>(null);
  const [success, setSuccess] = useState<string | null>(null);
  
  console.log('MULTI_LOC: HealthcareLocationSettings rendered with user:', user);
  console.log('MULTI_LOC: User manageMultipleLocations:', user.manageMultipleLocations);
  
  // Modal states
  const [showModal, setShowModal] = useState(false);
  const [editingLocation, setEditingLocation] = useState<HealthcareLocation | null>(null);
  
  // Form data
  const [formData, setFormData] = useState({
    locationName: '',
    address: '',
    city: '',
    state: '',
    zipCode: '',
    phone: '',
    facilityType: 'Hospital'
  });

  // GPS lookup state
  const [gpsLookupStatus, setGpsLookupStatus] = useState<'idle' | 'looking' | 'found' | 'error'>('idle');
  const [gpsCoordinates, setGpsCoordinates] = useState<{latitude: number, longitude: number} | null>(null);

  const states = [
    'AL', 'AK', 'AZ', 'AR', 'CA', 'CO', 'CT', 'DE', 'FL', 'GA',
    'HI', 'ID', 'IL', 'IN', 'IA', 'KS', 'KY', 'LA', 'ME', 'MD',
    'MA', 'MI', 'MN', 'MS', 'MO', 'MT', 'NE', 'NV', 'NH', 'NJ',
    'NM', 'NY', 'NC', 'ND', 'OH', 'OK', 'OR', 'PA', 'RI', 'SC',
    'SD', 'TN', 'TX', 'UT', 'VT', 'VA', 'WA', 'WV', 'WI', 'WY'
  ];

  const facilityTypes = [
    'Hospital',
    'Clinic',
    "Doctor's Office",
    'Urgent Care',
    'Other'
  ];

  useEffect(() => {
    loadLocations();
  }, []);

  const loadLocations = async () => {
    try {
      setLoading(true);
      const token = localStorage.getItem('token');
      console.log('MULTI_LOC: Loading locations for user');
      
      const response = await api.get('/api/healthcare/locations', {
        headers: {
          'Authorization': `Bearer ${token}`
        }
      });

      if (response.data?.success && Array.isArray(response.data.data)) {
        setLocations(response.data.data);
        console.log('MULTI_LOC: Loaded', response.data.data.length, 'locations');
      } else {
        console.error('MULTI_LOC: Invalid response format:', response.data);
        setLocations([]);
      }
    } catch (error: any) {
      console.error('MULTI_LOC: Error loading locations:', error);
      setError(error.response?.data?.error || 'Failed to load locations');
    } finally {
      setLoading(false);
    }
  };

  const handleAddLocation = () => {
    setEditingLocation(null);
    setFormData({
      locationName: '',
      address: '',
      city: '',
      state: '',
      zipCode: '',
      phone: '',
      facilityType: 'Hospital'
    });
    setGpsLookupStatus('idle');
    setGpsCoordinates(null);
    setShowModal(true);
  };

  const handleEditLocation = (location: HealthcareLocation) => {
    setEditingLocation(location);
    setFormData({
      locationName: location.locationName,
      address: location.address,
      city: location.city,
      state: location.state,
      zipCode: location.zipCode,
      phone: location.phone || '',
      facilityType: location.facilityType
    });
    // Set GPS coordinates if they exist
    if (location.latitude && location.longitude) {
      setGpsCoordinates({
        latitude: location.latitude,
        longitude: location.longitude
      });
      setGpsLookupStatus('found');
    } else {
      setGpsCoordinates(null);
      setGpsLookupStatus('idle');
    }
    setShowModal(true);
  };

  // GPS lookup function using backend geocoding API endpoint
  // Backend handles multiple address variations and rate limiting
  const geocodeAddress = async (address: string, city: string, state: string, zipCode: string, locationName?: string): Promise<{latitude: number, longitude: number} | null> => {
    try {
      setGpsLookupStatus('looking');
      console.log('MULTI_LOC: Geocoding address:', { address, city, state, zipCode, locationName });
      
      // Use backend geocoding endpoint
      const response = await api.post('/api/public/geocode', {
        address,
        city,
        state,
        zipCode,
        facilityName: locationName
      });
      
      if (response.data.success) {
        const { latitude, longitude } = response.data.data;
        const coordinates = {
          latitude,
          longitude
        };
        console.log('MULTI_LOC: Geocoded coordinates:', coordinates);
        setGpsCoordinates(coordinates);
        setGpsLookupStatus('found');
        return coordinates;
      } else {
        console.warn('MULTI_LOC: No coordinates found for address:', { address, city, state, zipCode });
        setGpsLookupStatus('error');
        return null;
      }
    } catch (error) {
      console.error('MULTI_LOC: Geocoding error:', error);
      setGpsLookupStatus('error');
      return null;
    }
  };

  // Manual GPS lookup function
  const handleGpsLookup = async () => {
    if (!formData.address.trim() || !formData.city.trim() || !formData.state || !formData.zipCode.trim()) {
      setError('Please fill in address, city, state, and ZIP code before looking up GPS coordinates');
      return;
    }

    await geocodeAddress(
      formData.address.trim(),
      formData.city.trim(),
      formData.state,
      formData.zipCode.trim(),
      formData.locationName
    );
  };

  const handleSaveLocation = async (e: React.FormEvent) => {
    e.preventDefault();
    if (!formData.locationName.trim() || !formData.address.trim() || !formData.city.trim() || !formData.state || !formData.zipCode.trim()) {
      setError('Please fill in all required fields');
      return;
    }

    try {
      setLoading(true);
      setError(null);
      const token = localStorage.getItem('token');

      // Get GPS coordinates (use stored ones if available, otherwise lookup)
      let coordinates = gpsCoordinates;
      if (!coordinates) {
        coordinates = await geocodeAddress(
          formData.address.trim(),
          formData.city.trim(),
          formData.state,
          formData.zipCode.trim(),
<<<<<<< HEAD
          formData.locationName.trim() // Pass location name for better geocoding
=======
          formData.locationName
>>>>>>> 44247b04
        );
      }

      const data = {
        locationName: formData.locationName.trim(),
        address: formData.address.trim(),
        city: formData.city.trim(),
        state: formData.state,
        zipCode: formData.zipCode.trim(),
        phone: formData.phone.trim() || null,
        facilityType: formData.facilityType,
        isPrimary: locations.length === 0, // First location is automatically primary
        // ✅ NEW: GPS coordinates
        latitude: coordinates?.latitude || null,
        longitude: coordinates?.longitude || null
      };

      console.log('MULTI_LOC: Saving location:', data);

      let response;
      if (editingLocation) {
        response = await api.put(`/api/healthcare/locations/${editingLocation.id}`, data, {
          headers: {
            'Authorization': `Bearer ${token}`
          }
        });
      } else {
        response = await api.post('/api/healthcare/locations', data, {
          headers: {
            'Authorization': `Bearer ${token}`
          }
        });
      }

      if (response.data) {
        setSuccess(editingLocation ? 'Location updated successfully' : 'Location added successfully');
        setShowModal(false);
        loadLocations();
        setTimeout(() => setSuccess(null), 3000);
      }
    } catch (error: any) {
      console.error('MULTI_LOC: Error saving location:', error);
      setError(error.response?.data?.error || 'Failed to save location');
    } finally {
      setLoading(false);
    }
  };

  const handleDeleteLocation = async (id: string) => {
    if (!window.confirm('Are you sure you want to delete this location? This action cannot be undone.')) {
      return;
    }

    try {
      setLoading(true);
      setError(null);
      const token = localStorage.getItem('token');

      console.log('MULTI_LOC: Deleting location:', id);

      await api.delete(`/api/healthcare/locations/${id}`, {
        headers: {
          'Authorization': `Bearer ${token}`
        }
      });

      setSuccess('Location deleted successfully');
      loadLocations();
      setTimeout(() => setSuccess(null), 3000);
    } catch (error: any) {
      console.error('MULTI_LOC: Error deleting location:', error);
      setError(error.response?.data?.error || 'Failed to delete location');
    } finally {
      setLoading(false);
    }
  };

  const handleSetPrimary = async (id: string) => {
    try {
      setLoading(true);
      setError(null);
      const token = localStorage.getItem('token');

      console.log('MULTI_LOC: Setting primary location:', id);

      await api.put(`/api/healthcare/locations/${id}/set-primary`, {}, {
        headers: {
          'Authorization': `Bearer ${token}`
        }
      });

      setSuccess('Primary location updated');
      loadLocations();
      setTimeout(() => setSuccess(null), 3000);
    } catch (error: any) {
      console.error('MULTI_LOC: Error setting primary location:', error);
      setError(error.response?.data?.error || 'Failed to set primary location');
    } finally {
      setLoading(false);
    }
  };

  const handleInputChange = (e: React.ChangeEvent<HTMLInputElement | HTMLSelectElement>) => {
    const { name, value } = e.target;
    setFormData(prev => ({
      ...prev,
      [name]: value
    }));
  };

  // Check if user has multi-location enabled
  if (!user.manageMultipleLocations) {
    return (
      <div className="p-6 bg-white rounded-lg shadow-sm">
        <div className="text-center py-12">
          <Building2 className="mx-auto h-12 w-12 text-gray-400" />
          <h3 className="mt-2 text-sm font-medium text-gray-900">Multi-location management not enabled</h3>
          <p className="mt-1 text-sm text-gray-500">
            Your account is not configured to manage multiple locations.
          </p>
          <p className="mt-1 text-sm text-gray-500">
            Contact support if you need to manage multiple healthcare facilities.
          </p>
        </div>
      </div>
    );
  }

  return (
    <div className="p-6 bg-white rounded-lg shadow-sm">
      <div className="mb-6">
        <h2 className="text-2xl font-bold text-gray-900 mb-2">Manage Locations</h2>
        <p className="text-gray-600">
          Manage the hospitals, clinics, and facilities under your organization
        </p>
      </div>

      {/* Success/Error Messages */}
      {success && (
        <div className="mb-4 p-4 bg-green-50 border border-green-200 rounded-md flex items-center">
          <Check className="h-5 w-5 text-green-600 mr-2" />
          <p className="text-green-800">{success}</p>
        </div>
      )}

      {error && (
        <div className="mb-4 p-4 bg-red-50 border border-red-200 rounded-md">
          <div className="flex justify-between items-start">
            <p className="text-red-800">{error}</p>
            <button 
              onClick={() => setError(null)}
              className="text-red-600 hover:text-red-800"
            >
              <X className="h-4 w-4" />
            </button>
          </div>
        </div>
      )}

      {/* Add Location Button */}
      <div className="mb-6">
        <button
          onClick={handleAddLocation}
          className="inline-flex items-center px-4 py-2 bg-green-600 text-white rounded-md hover:bg-green-700 focus:outline-none focus:ring-2 focus:ring-green-500 focus:ring-offset-2"
        >
          <Plus className="h-4 w-4 mr-2" />
          Add Location
        </button>
      </div>

      {/* Locations List */}
      {loading && locations.length === 0 ? (
        <div className="text-center py-12">
          <div className="inline-block animate-spin rounded-full h-8 w-8 border-b-2 border-green-600"></div>
          <p className="mt-2 text-gray-600">Loading locations...</p>
        </div>
      ) : locations.length === 0 ? (
        <div className="text-center py-12 bg-gray-50 rounded-lg">
          <MapPin className="mx-auto h-12 w-12 text-gray-400" />
          <h3 className="mt-2 text-sm font-medium text-gray-900">No locations yet</h3>
          <p className="mt-1 text-sm text-gray-500">
            Get started by adding your first location.
          </p>
        </div>
      ) : (
        <div className="space-y-3">
          {(Array.isArray(locations) ? locations : []).map((location) => (
            <div 
              key={location.id}
              className="flex items-start justify-between p-4 bg-white border border-gray-200 rounded-lg hover:shadow-md transition-shadow"
            >
              <div className="flex-1">
                <div className="flex items-center mb-2">
                  <h3 className="text-lg font-medium text-gray-900">
                    {location.locationName}
                  </h3>
                  {location.isPrimary && (
                    <span className="ml-2 inline-flex items-center px-2 py-0.5 rounded text-xs font-medium bg-yellow-100 text-yellow-800">
                      <Star className="h-3 w-3 mr-1" />
                      Primary
                    </span>
                  )}
                  {!location.isActive && (
                    <span className="ml-2 inline-flex items-center px-2 py-0.5 rounded text-xs font-medium bg-gray-100 text-gray-800">
                      Inactive
                    </span>
                  )}
                </div>
                <div className="text-sm text-gray-600 space-y-1">
                  <p className="flex items-start">
                    <MapPin className="h-4 w-4 mr-1 mt-0.5 flex-shrink-0" />
                    <span>{location.address}, {location.city}, {location.state} {location.zipCode}</span>
                  </p>
                  <div className="flex flex-wrap gap-4 text-xs text-gray-500">
                    <span>Type: {location.facilityType}</span>
                    {location.phone && <span>Phone: {location.phone}</span>}
                  </div>
                </div>
              </div>
              
              <div className="flex items-center gap-2 ml-4">
                {!location.isPrimary && (
                  <button
                    onClick={() => handleSetPrimary(location.id)}
                    disabled={loading}
                    className="p-2 text-yellow-600 hover:bg-yellow-50 rounded-md"
                    title="Set as primary"
                  >
                    <Star className="h-4 w-4" />
                  </button>
                )}
                <button
                  onClick={() => handleEditLocation(location)}
                  disabled={loading}
                  className="p-2 text-blue-600 hover:bg-blue-50 rounded-md"
                  title="Edit location"
                >
                  <Edit className="h-4 w-4" />
                </button>
                <button
                  onClick={() => handleDeleteLocation(location.id)}
                  disabled={loading}
                  className="p-2 text-red-600 hover:bg-red-50 rounded-md"
                  title="Delete location"
                >
                  <Trash2 className="h-4 w-4" />
                </button>
              </div>
            </div>
          ))}
        </div>
      )}

      {/* Add/Edit Location Modal */}
      {showModal && (
        <div className="fixed inset-0 bg-gray-600 bg-opacity-50 overflow-y-auto h-full w-full z-50 flex items-center justify-center p-4">
          <div className="relative bg-white rounded-lg shadow-xl max-w-2xl w-full max-h-[90vh] overflow-y-auto">
            <div className="sticky top-0 bg-white border-b border-gray-200 px-6 py-4">
              <div className="flex items-center justify-between">
                <h3 className="text-lg font-medium text-gray-900">
                  {editingLocation ? 'Edit Location' : 'Add New Location'}
                </h3>
                <button
                  onClick={() => setShowModal(false)}
                  className="text-gray-400 hover:text-gray-500"
                >
                  <X className="h-5 w-5" />
                </button>
              </div>
            </div>

            <form onSubmit={handleSaveLocation} className="px-6 py-4">
              <div className="space-y-4">
                <div>
                  <label htmlFor="locationName" className="block text-sm font-medium text-gray-700 mb-1">
                    Location Name *
                  </label>
                  <input
                    type="text"
                    id="locationName"
                    name="locationName"
                    value={formData.locationName}
                    onChange={handleInputChange}
                    className="w-full px-3 py-2 border border-gray-300 rounded-md shadow-sm focus:outline-none focus:ring-2 focus:ring-green-500 focus:border-green-500"
                    placeholder="e.g., Penn Highlands Tyrone"
                    required
                  />
                </div>

                <div>
                  <label htmlFor="facilityType" className="block text-sm font-medium text-gray-700 mb-1">
                    Facility Type *
                  </label>
                  <select
                    id="facilityType"
                    name="facilityType"
                    value={formData.facilityType}
                    onChange={handleInputChange}
                    className="w-full px-3 py-2 border border-gray-300 rounded-md shadow-sm focus:outline-none focus:ring-2 focus:ring-green-500 focus:border-green-500"
                    required
                  >
                    {facilityTypes.map(type => (
                      <option key={type} value={type}>{type}</option>
                    ))}
                  </select>
                </div>

                <div>
                  <label htmlFor="address" className="block text-sm font-medium text-gray-700 mb-1">
                    Street Address *
                  </label>
                  <input
                    type="text"
                    id="address"
                    name="address"
                    value={formData.address}
                    onChange={handleInputChange}
                    className="w-full px-3 py-2 border border-gray-300 rounded-md shadow-sm focus:outline-none focus:ring-2 focus:ring-green-500 focus:border-green-500"
                    placeholder="e.g., 187 Hospital Drive"
                    required
                  />
                </div>

                <div className="grid grid-cols-1 md:grid-cols-3 gap-4">
                  <div>
                    <label htmlFor="city" className="block text-sm font-medium text-gray-700 mb-1">
                      City *
                    </label>
                    <input
                      type="text"
                      id="city"
                      name="city"
                      value={formData.city}
                      onChange={handleInputChange}
                      className="w-full px-3 py-2 border border-gray-300 rounded-md shadow-sm focus:outline-none focus:ring-2 focus:ring-green-500 focus:border-green-500"
                      placeholder="City"
                      required
                    />
                  </div>
                  <div>
                    <label htmlFor="state" className="block text-sm font-medium text-gray-700 mb-1">
                      State *
                    </label>
                    <select
                      id="state"
                      name="state"
                      value={formData.state}
                      onChange={handleInputChange}
                      className="w-full px-3 py-2 border border-gray-300 rounded-md shadow-sm focus:outline-none focus:ring-2 focus:ring-green-500 focus:border-green-500"
                      required
                    >
                      <option value="">State</option>
                      {states.map(state => (
                        <option key={state} value={state}>{state}</option>
                      ))}
                    </select>
                  </div>
                  <div>
                    <label htmlFor="zipCode" className="block text-sm font-medium text-gray-700 mb-1">
                      ZIP Code *
                    </label>
                    <input
                      type="text"
                      id="zipCode"
                      name="zipCode"
                      value={formData.zipCode}
                      onChange={handleInputChange}
                      className="w-full px-3 py-2 border border-gray-300 rounded-md shadow-sm focus:outline-none focus:ring-2 focus:ring-green-500 focus:border-green-500"
                      placeholder="ZIP"
                      required
                    />
                  </div>
                </div>

                <div>
                  <label htmlFor="phone" className="block text-sm font-medium text-gray-700 mb-1">
                    Phone Number
                  </label>
                  <input
                    type="tel"
                    id="phone"
                    name="phone"
                    value={formData.phone}
                    onChange={handleInputChange}
                    className="w-full px-3 py-2 border border-gray-300 rounded-md shadow-sm focus:outline-none focus:ring-2 focus:ring-green-500 focus:border-green-500"
                    placeholder="(555) 123-4567"
                  />
                </div>

                {/* GPS Lookup Section */}
                <div className="border-t border-gray-200 pt-4">
                  <div className="flex items-center justify-between mb-3">
                    <h4 className="text-sm font-medium text-gray-700">GPS Coordinates</h4>
                    <button
                      type="button"
                      onClick={handleGpsLookup}
                      disabled={gpsLookupStatus === 'looking' || !formData.address.trim() || !formData.city.trim() || !formData.state || !formData.zipCode.trim()}
                      className="inline-flex items-center px-3 py-1.5 border border-gray-300 shadow-sm text-xs font-medium rounded text-gray-700 bg-white hover:bg-gray-50 focus:outline-none focus:ring-2 focus:ring-offset-2 focus:ring-green-500 disabled:opacity-50 disabled:cursor-not-allowed"
                    >
                      {gpsLookupStatus === 'looking' ? (
                        <>
                          <div className="animate-spin rounded-full h-3 w-3 border-b-2 border-gray-600 mr-2"></div>
                          Looking up...
                        </>
                      ) : (
                        <>
                          <MapPin className="h-3 w-3 mr-1" />
                          Lookup GPS
                        </>
                      )}
                    </button>
                  </div>
                  
                  {gpsLookupStatus === 'found' && gpsCoordinates && (
                    <div className="p-3 bg-green-50 border border-green-200 rounded-md">
                      <div className="flex items-center">
                        <Check className="h-4 w-4 text-green-600 mr-2" />
                        <span className="text-sm text-green-800">
                          GPS coordinates found: {gpsCoordinates.latitude.toFixed(6)}, {gpsCoordinates.longitude.toFixed(6)}
                        </span>
                      </div>
                    </div>
                  )}
                  
                  {gpsLookupStatus === 'error' && (
                    <div className="p-3 bg-red-50 border border-red-200 rounded-md">
                      <div className="flex items-center">
                        <X className="h-4 w-4 text-red-600 mr-2" />
                        <span className="text-sm text-red-800">
                          GPS lookup failed. Coordinates will be saved as null.
                        </span>
                      </div>
                    </div>
                  )}
                  
                  {gpsLookupStatus === 'idle' && (
                    <div className="p-3 bg-gray-50 border border-gray-200 rounded-md">
                      <span className="text-sm text-gray-600">
                        Fill in the address fields above and click "Lookup GPS" to automatically find coordinates.
                      </span>
                    </div>
                  )}
                </div>
              </div>

              <div className="flex justify-end gap-3 pt-6 mt-6 border-t border-gray-200">
                <button
                  type="button"
                  onClick={() => setShowModal(false)}
                  className="px-4 py-2 border border-gray-300 rounded-md shadow-sm text-sm font-medium text-gray-700 bg-white hover:bg-gray-50 focus:outline-none focus:ring-2 focus:ring-offset-2 focus:ring-green-500"
                >
                  Cancel
                </button>
                <button
                  type="submit"
                  disabled={loading}
                  className="px-4 py-2 border border-transparent rounded-md shadow-sm text-sm font-medium text-white bg-green-600 hover:bg-green-700 focus:outline-none focus:ring-2 focus:ring-offset-2 focus:ring-green-500 disabled:opacity-50 disabled:cursor-not-allowed"
                >
                  {loading ? 'Saving...' : (editingLocation ? 'Update Location' : 'Add Location')}
                </button>
              </div>
            </form>
          </div>
        </div>
      )}

      {/* Instructions */}
      <div className="mt-8 p-4 bg-blue-50 border border-blue-200 rounded-md">
        <h4 className="font-semibold text-blue-900 mb-2">How to use</h4>
        <ul className="text-sm text-blue-800 space-y-1">
          <li>• Add all hospitals, clinics, and facilities your organization manages</li>
          <li>• The first location you add will automatically be set as primary</li>
          <li>• When creating transport requests, you'll select which location needs transport</li>
          <li>• You can set a different location as primary at any time by clicking the star icon</li>
          <li>• Edit or delete locations as needed (cannot delete if trips exist)</li>
        </ul>
      </div>
    </div>
  );
};

export default HealthcareLocationSettings;
<|MERGE_RESOLUTION|>--- conflicted
+++ resolved
@@ -221,11 +221,7 @@
           formData.city.trim(),
           formData.state,
           formData.zipCode.trim(),
-<<<<<<< HEAD
-          formData.locationName.trim() // Pass location name for better geocoding
-=======
           formData.locationName
->>>>>>> 44247b04
         );
       }
 
