import { PrismaClient } from '@prisma/client';
import bcrypt from 'bcryptjs';

const prisma = new PrismaClient();

async function main() {
  console.log('🌱 Starting database seeding...');

  try {
    // Clean up existing test data (idempotent seeding)
    console.log('🧹 Cleaning up existing test data...');
    await prisma.transportRequest.deleteMany({ where: { patientId: 'PAT-001' } });
    await prisma.pickup_locations.deleteMany();
    await prisma.dropdownOption.deleteMany();
    await prisma.healthcareLocation.deleteMany();
    await prisma.healthcareAgencyPreference.deleteMany();
    await prisma.facility.deleteMany();
    await prisma.eMSAgency.deleteMany();
    await prisma.hospital.deleteMany();
    await prisma.eMSUser.deleteMany();
    await prisma.healthcareUser.deleteMany();
    await prisma.centerUser.deleteMany();
    console.log('✅ Cleanup complete');

    // Create admin user
    const hashedPassword = await bcrypt.hash('admin123', 12);
    const adminUser = await prisma.centerUser.upsert({
      where: { email: 'admin@tcc.com' },
      update: {},
      create: {
        email: 'admin@tcc.com',
        password: hashedPassword,
        name: 'TCC Administrator',
        userType: 'ADMIN'
      }
    });
    console.log('✅ Admin user created:', adminUser.email);

    // Create regular user
    const regularUser = await prisma.centerUser.upsert({
      where: { email: 'user@tcc.com' },
      update: {},
      create: {
        email: 'user@tcc.com',
        password: hashedPassword,
        name: 'TCC User',
        userType: 'USER'
      }
    });
    console.log('✅ Regular user created:', regularUser.email);

    // Create sample hospitals
    const hospital1 = await prisma.hospital.create({
      data: {
        name: 'Altoona Regional Health System',
        address: '620 Howard Ave',
        city: 'Altoona',
        state: 'PA',
        zipCode: '16601',
        phone: '(814) 889-2011',
        email: 'info@altoonaregional.org',
        type: 'HOSPITAL',
        capabilities: ['EMERGENCY', 'SURGERY', 'ICU', 'RADIOLOGY'],
        region: 'ALTOONA',
        coordinates: { lat: 40.5187, lng: -78.3947 },
        operatingHours: '24/7',
        isActive: true
      }
    });
    console.log('✅ Hospital created:', hospital1.name);

    const hospital2 = await prisma.hospital.create({
      data: {
        name: 'UPMC Bedford',
        address: '10455 Lincoln Hwy',
        city: 'Everett',
        state: 'PA',
        zipCode: '15537',
        phone: '(814) 623-3331',
        email: 'info@upmc.edu',
        type: 'HOSPITAL',
        capabilities: ['EMERGENCY', 'SURGERY', 'ICU'],
        region: 'BEDFORD',
        coordinates: { lat: 40.0115, lng: -78.3734 },
        operatingHours: '24/7',
        isActive: true
      }
    });
    console.log('✅ Hospital created:', hospital2.name);

    // Create sample EMS agencies
    const agency1 = await prisma.eMSAgency.create({
      data: {
        name: 'Altoona EMS',
        contactName: 'John Smith',
        phone: '(814) 555-0101',
        email: 'dispatch@altoonaems.com',
        address: '123 Main St',
        city: 'Altoona',
        state: 'PA',
        zipCode: '16601',
        serviceArea: ['ALTOONA', 'BEDFORD'],
        operatingHours: { start: '06:00', end: '18:00' },
        capabilities: ['BLS', 'ALS', 'CCT'],
        pricingStructure: { baseRate: 150, perMileRate: 2.50 },
        isActive: true,
        status: 'ACTIVE'
      }
    });
    console.log('✅ EMS Agency created:', agency1.name);

    const agency2 = await prisma.eMSAgency.create({
      data: {
        name: 'Bedford Ambulance Service',
        contactName: 'Jane Doe',
        phone: '(814) 555-0202',
        email: 'info@bedfordambulance.com',
        address: '456 Oak Ave',
        city: 'Bedford',
        state: 'PA',
        zipCode: '15522',
        serviceArea: ['BEDFORD', 'ALTOONA'],
        operatingHours: { start: '00:00', end: '23:59' },
        capabilities: ['BLS', 'ALS'],
        pricingStructure: { baseRate: 125, perMileRate: 2.25 },
        isActive: true,
        status: 'ACTIVE'
      }
    });
    console.log('✅ EMS Agency created:', agency2.name);

    // Create Elk County EMS Agency
    const agency3 = await prisma.eMSAgency.create({
      data: {
        name: 'Elk County EMS',
        contactName: 'John Doer',
        phone: '(814) 555-0303',
        email: 'doe@elkcoems.com',
        address: '789 Main Street',
        city: 'Ridgway',
        state: 'PA',
        zipCode: '15853',
        serviceArea: ['ELK COUNTY', 'CAMERON COUNTY'],
        operatingHours: { start: '00:00', end: '23:59' },
        capabilities: ['BLS', 'ALS'],
        pricingStructure: { baseRate: 175, perMileRate: 2.75 },
        isActive: true,
        status: 'ACTIVE'
      }
    });
    console.log('✅ EMS Agency created:', agency3.name);

    // Create Duncansville EMS Agency
    const agency4 = await prisma.eMSAgency.create({
      data: {
        name: 'Duncansville EMS',
        contactName: 'Test User',
        phone: '(814) 555-0404',
        email: 'test@duncansvilleems.org',
        address: '321 Pine Street',
        city: 'Duncansville',
        state: 'PA',
        zipCode: '16635',
        serviceArea: ['BLAIR COUNTY', 'ALTOONA'],
        operatingHours: { start: '00:00', end: '23:59' },
        capabilities: ['BLS', 'ALS'],
        pricingStructure: { baseRate: 140, perMileRate: 2.40 },
        latitude: 40.4250,
        longitude: -78.4333,
        isActive: true,
        status: 'ACTIVE'
      }
    });
    console.log('✅ EMS Agency created:', agency4.name);

    // Create EMS users
    const emsUser1 = await prisma.eMSUser.upsert({
      where: { email: 'doe@elkcoems.com' },
      update: {},
      create: {
        email: 'doe@elkcoems.com',
        password: await bcrypt.hash('password', 12),
        name: 'John Doer',
        agencyName: 'Elk County EMS',
        agencyId: agency3.id,
        isActive: true,
        userType: 'EMS'
      }
    });
    console.log('✅ EMS User created:', emsUser1.email);

    const emsUser2 = await prisma.eMSUser.upsert({
      where: { email: 'test@ems.com' },
      update: {},
      create: {
        email: 'test@ems.com',
        password: await bcrypt.hash('testpassword', 12),
        name: 'Test EMS User',
        agencyName: 'Altoona EMS',
        agencyId: agency1.id,
        isActive: true,
        userType: 'EMS'
      }
    });
    console.log('✅ EMS User created:', emsUser2.email);

    const emsUser3 = await prisma.eMSUser.upsert({
      where: { email: 'fferguson@movalleyems.com' },
      update: {},
      create: {
        email: 'fferguson@movalleyems.com',
        password: await bcrypt.hash('movalley123', 12),
        name: 'Frank Ferguson',
        agencyName: 'Mountain Valley EMS',
        agencyId: agency1.id,
        isActive: true,
        userType: 'EMS'
      }
    });
    console.log('✅ EMS User created:', emsUser3.email);

    const emsUser4 = await prisma.eMSUser.upsert({
      where: { email: 'test@duncansvilleems.org' },
      update: {},
      create: {
        email: 'test@duncansvilleems.org',
        password: await bcrypt.hash('duncansville123', 12),
        name: 'Test Duncansville User',
        agencyName: 'Duncansville EMS',
        agencyId: agency4.id,
        isActive: true,
        userType: 'EMS'
      }
    });
    console.log('✅ EMS User created:', emsUser4.email);

    // Create sample facilities
    const facility1 = await prisma.facility.create({
      data: {
        name: 'Altoona Regional Emergency Department',
        type: 'HOSPITAL',
        address: '620 Howard Ave',
        city: 'Altoona',
        state: 'PA',
        zipCode: '16601',
        phone: '(814) 889-2011',
        email: 'emergency@altoonaregional.org',
        region: 'Central PA',
        coordinates: { lat: 40.5187, lng: -78.3947 },
        isActive: true
      }
    });
    console.log('✅ Facility created:', facility1.name);

    const facility2 = await prisma.facility.create({
      data: {
        name: 'UPMC Bedford Emergency Department',
        type: 'HOSPITAL',
        address: '10455 Lincoln Hwy',
        city: 'Everett',
        state: 'PA',
        zipCode: '15537',
        phone: '(814) 623-3331',
        email: 'emergency@upmc.edu',
        region: 'Central PA',
        coordinates: { lat: 40.0115, lng: -78.3734 },
        isActive: true
      }
    });
    console.log('✅ Facility created:', facility2.name);

    // Create sample healthcare user
    const healthcareUser = await prisma.healthcareUser.upsert({
      where: { email: 'nurse@altoonaregional.org' },
      update: {},
      create: {
        email: 'nurse@altoonaregional.org',
        password: await bcrypt.hash('nurse123', 12),
        name: 'Sarah Johnson',
        facilityName: 'Altoona Regional Health System',
        facilityType: 'HOSPITAL',
        isActive: true
      }
    });
    console.log('✅ Healthcare user created:', healthcareUser.email);

    // Create multi-location healthcare user (chuck@ferrellhospitals.com)
    const chuckPassword = await bcrypt.hash('testpassword', 12);
    const chuckUser = await prisma.healthcareUser.upsert({
      where: { email: 'chuck@ferrellhospitals.com' },
      update: {},
      create: {
        email: 'chuck@ferrellhospitals.com',
        password: chuckPassword,
        name: 'Chuck Ferrell',
        facilityName: 'Ferrell Hospitals',
        facilityType: 'HOSPITAL',
        manageMultipleLocations: true,
        isActive: true
      }
    });
    console.log('✅ Multi-location healthcare user created:', chuckUser.email);

    // Create locations for chuck@ferrellhospitals.com
    const locations = [
      { name: 'Penn Highlands Brookville', address: '100 Hospital Road', city: 'Brookville', state: 'PA', zip: '15825', phone: '(814) 849-1852', primary: true },
      { name: 'Penn Highlands DuBois', address: '100 Hospital Avenue', city: 'DuBois', state: 'PA', zip: '15801', phone: '(814) 371-2200', primary: false },
      { name: 'Penn Highlands Mon Valley', address: '1163 Country Club Road', city: 'Monongahela', state: 'PA', zip: '15063', phone: '(724) 258-1000', primary: false },
      { name: 'Penn Highlands Clearfield', address: '809 Turnpike Avenue', city: 'Clearfield', state: 'PA', zip: '16830', phone: '(814) 765-5300', primary: false },
      { name: 'Penn Highlands Elk', address: '763 Johnsonburg Road', city: 'St. Marys', state: 'PA', zip: '15857', phone: '(814) 834-4200', primary: false },
      { name: 'Penn Highlands State College', address: '239 Colonnade Boulevard', city: 'State College', state: 'PA', zip: '16803', phone: '(814) 231-7000', primary: false },
      { name: 'Penn Highlands Connellsville', address: '401 East Murphy Avenue', city: 'Connellsville', state: 'PA', zip: '15425', phone: '(724) 628-1500', primary: false },
      { name: 'Penn Highlands Huntingdon', address: '1225 Warm Springs Avenue', city: 'Huntingdon', state: 'PA', zip: '16652', phone: '(814) 643-3300', primary: false },
      { name: 'Penn Highlands Tyrone', address: '187 Hospital Drive', city: 'Tyrone', state: 'PA', zip: '16686', phone: '(814) 684-1255', primary: false },
    ];

    for (const loc of locations) {
      await prisma.healthcareLocation.create({
        data: {
          healthcareUserId: chuckUser.id,
          locationName: loc.name,
          address: loc.address,
          city: loc.city,
          state: loc.state,
          zipCode: loc.zip,
          phone: loc.phone,
          facilityType: 'HOSPITAL',
          isPrimary: loc.primary,
          isActive: true
        }
      });
      console.log(`✅ Location created: ${loc.name}`);
    }

    // Ensure dropdown categories exist (idempotent)
    console.log('🌱 Seeding dropdown categories...');
    const categories = [
      { slug: 'transport-level', displayName: 'Transport Levels', displayOrder: 1 },
      { slug: 'urgency', displayName: 'Urgency Levels', displayOrder: 2 },
      { slug: 'diagnosis', displayName: 'Primary Diagnosis', displayOrder: 3 },
      { slug: 'mobility', displayName: 'Mobility Levels', displayOrder: 4 },
      { slug: 'insurance', displayName: 'Insurance Companies', displayOrder: 5 },
<<<<<<< HEAD
      { slug: 'special-needs', displayName: 'Secondary Insurance', displayOrder: 6 },
=======
      { slug: 'special-needs', displayName: 'Special Needs', displayOrder: 6 },
      { slug: 'secondary-insurance', displayName: 'Secondary Insurance', displayOrder: 7 },
>>>>>>> 012c8f57
    ];

    for (const cat of categories) {
      await prisma.dropdownCategory.upsert({
        where: { slug: cat.slug },
        update: { displayName: cat.displayName, displayOrder: cat.displayOrder, isActive: true },
        create: cat,
      });
    }
    console.log(`✅ Categories seeded: ${categories.length}`);

    // Create dropdown options for all categories
    console.log('🌱 Seeding dropdown options...');
    
    const dropdownOptions = [
      // Insurance
      { category: 'insurance', value: 'Medicare' },
      { category: 'insurance', value: 'Medicaid' },
      { category: 'insurance', value: 'Aetna' },
      { category: 'insurance', value: 'Anthem Blue Cross Blue Shield' },
      { category: 'insurance', value: 'Blue Cross Blue Shield' },
      { category: 'insurance', value: 'Cigna' },
      { category: 'insurance', value: 'Humana' },
      { category: 'insurance', value: 'UnitedHealthcare' },
      { category: 'insurance', value: 'Private' },
      { category: 'insurance', value: 'Self-pay' },
      { category: 'insurance', value: 'Other' },
      
      // Diagnosis
      { category: 'diagnosis', value: 'Cardiac' },
      { category: 'diagnosis', value: 'Respiratory' },
      { category: 'diagnosis', value: 'Neurological' },
      { category: 'diagnosis', value: 'Trauma' },
      { category: 'diagnosis', value: 'Acute Myocardial Infarction' },
      { category: 'diagnosis', value: 'Stroke/CVA' },
      { category: 'diagnosis', value: 'Pneumonia' },
      { category: 'diagnosis', value: 'Congestive Heart Failure' },
      { category: 'diagnosis', value: 'COPD Exacerbation' },
      { category: 'diagnosis', value: 'Sepsis' },
      { category: 'diagnosis', value: 'Surgical Recovery' },
      { category: 'diagnosis', value: 'Dialysis' },
      { category: 'diagnosis', value: 'Oncology' },
      { category: 'diagnosis', value: 'Psychiatric Emergency' },
      { category: 'diagnosis', value: 'Other' },
      
      // Mobility
      { category: 'mobility', value: 'Ambulatory' },
      { category: 'mobility', value: 'Wheelchair' },
      { category: 'mobility', value: 'Stretcher' },
      { category: 'mobility', value: 'Bed-bound' },
      { category: 'mobility', value: 'Independent' },
      { category: 'mobility', value: 'Assistive Device Required' },
      { category: 'mobility', value: 'Wheelchair Bound' },
      { category: 'mobility', value: 'Bed Bound' },
      { category: 'mobility', value: 'Stretcher Required' },
      { category: 'mobility', value: 'Bariatric Equipment Required' },
      
      // Transport Level
      { category: 'transport-level', value: 'BLS' },
      { category: 'transport-level', value: 'ALS' },
      { category: 'transport-level', value: 'CCT' },
      { category: 'transport-level', value: 'BLS - Basic Life Support' },
      { category: 'transport-level', value: 'ALS - Advanced Life Support' },
      { category: 'transport-level', value: 'Critical Care' },
      { category: 'transport-level', value: 'Neonatal' },
      { category: 'transport-level', value: 'Bariatric' },
      { category: 'transport-level', value: 'Non-Emergency' },
      { category: 'transport-level', value: 'Other' },
      
      // Urgency
      { category: 'urgency', value: 'Routine' },
      { category: 'urgency', value: 'Urgent' },
      { category: 'urgency', value: 'Emergent' },
      { category: 'urgency', value: 'Emergency' },
      { category: 'urgency', value: 'Scheduled' },
      { category: 'urgency', value: 'Discharge' },
      
      // Special Needs
      { category: 'special-needs', value: 'Bariatric Stretcher' },
      { category: 'special-needs', value: 'Oxygen Required' },
      { category: 'special-needs', value: 'Monitoring Required' },
      { category: 'special-needs', value: 'Ventilator Required' },
    ];

    let dropdownCount = 0;
    for (const option of dropdownOptions) {
      // Get category ID for linking
      const category = await prisma.dropdownCategory.findUnique({
        where: { slug: option.category },
      });
      
      await prisma.dropdownOption.upsert({
        where: {
          category_value: {
            category: option.category,
            value: option.value
          }
        },
        update: { 
          isActive: true,
          categoryId: category?.id || null
        },
        create: {
          category: option.category,
          categoryId: category?.id || null,
          value: option.value,
          isActive: true
        }
      });
      dropdownCount++;
    }
    console.log(`✅ ${dropdownCount} dropdown options created/updated`);

    // Create pickup locations for hospitals
    console.log('🌱 Creating pickup locations...');
    const pickupLocations = [
      // Altoona Regional Health System pickup locations
      { hospitalId: hospital1.id, name: 'Emergency Department Main Entrance', description: 'Main ED entrance', contactPhone: '(814) 889-2011', floor: '1', room: 'Main Entrance' },
      { hospitalId: hospital1.id, name: 'Emergency Department Alternate', description: 'Alternate ED entrance for stretchers', contactPhone: '(814) 889-2011', floor: '1', room: 'ED Bay' },
      { hospitalId: hospital1.id, name: 'Main Hospital Entrance', description: 'Main hospital entrance', contactPhone: '(814) 889-2011', floor: '1', room: 'Lobby' },
      { hospitalId: hospital1.id, name: 'ICU Floor', description: 'ICU pickup location', contactPhone: '(814) 889-2011', floor: '3', room: 'ICU Wing' },
      { hospitalId: hospital1.id, name: 'Surgery Recovery', description: 'Post-surgical recovery pickup', contactPhone: '(814) 889-2011', floor: '2', room: 'PACU' },
      
      // UPMC Bedford pickup locations
      { hospitalId: hospital2.id, name: 'Emergency Department', description: 'Main ED entrance', contactPhone: '(814) 623-3331', floor: '1', room: 'ED Lobby' },
      { hospitalId: hospital2.id, name: 'Main Entrance', description: 'Main hospital entrance', contactPhone: '(814) 623-3331', floor: '1', room: 'Front Lobby' },
      { hospitalId: hospital2.id, name: 'ICU Entrance', description: 'ICU transfer location', contactPhone: '(814) 623-3331', floor: '2', room: 'ICU' },
    ];

    let pickupCount = 0;
    for (const loc of pickupLocations) {
      await prisma.pickup_locations.create({
        data: {
          id: `pickup-${Date.now()}-${Math.random().toString(36).substr(2, 9)}`,
          hospitalId: loc.hospitalId,
          name: loc.name,
          description: loc.description,
          contactPhone: loc.contactPhone,
          floor: loc.floor,
          room: loc.room,
          isActive: true,
          createdAt: new Date(),
          updatedAt: new Date()
        }
      });
      pickupCount++;
    }
    console.log(`✅ ${pickupCount} pickup locations created`);

    // Create pickup locations for healthcare locations (multi-location users)
    const chuckPickupLocations = [
      { healthcareUserId: chuckUser.id, name: 'Emergency Department', description: 'Main ED', contactPhone: '(814) 849-1852', locationName: 'Penn Highlands Brookville' },
      { healthcareUserId: chuckUser.id, name: 'Main Entrance', description: 'Main hospital entrance', contactPhone: '(814) 849-1852', locationName: 'Penn Highlands Brookville' },
      { healthcareUserId: chuckUser.id, name: 'Emergency Department', description: 'Main ED', contactPhone: '(814) 371-2200', locationName: 'Penn Highlands DuBois' },
      { healthcareUserId: chuckUser.id, name: 'Main Entrance', description: 'Main entrance', contactPhone: '(814) 371-2200', locationName: 'Penn Highlands DuBois' },
      { healthcareUserId: chuckUser.id, name: 'Emergency Department', description: 'Main ED', contactPhone: '(724) 258-1000', locationName: 'Penn Highlands Mon Valley' },
      { healthcareUserId: chuckUser.id, name: 'Patient Tower', description: 'Patient tower entrance', contactPhone: '(724) 258-1000', locationName: 'Penn Highlands Mon Valley' },
      { healthcareUserId: chuckUser.id, name: 'Emergency Department', description: 'Main ED', contactPhone: '(814) 765-5300', locationName: 'Penn Highlands Clearfield' },
      { healthcareUserId: chuckUser.id, name: 'Main Entrance', description: 'Main entrance', contactPhone: '(814) 765-5300', locationName: 'Penn Highlands Clearfield' },
      { healthcareUserId: chuckUser.id, name: 'Emergency Department', description: 'Main ED', contactPhone: '(814) 834-4200', locationName: 'Penn Highlands Elk' },
      { healthcareUserId: chuckUser.id, name: 'Main Entrance', description: 'Main entrance', contactPhone: '(814) 834-4200', locationName: 'Penn Highlands Elk' },
      { healthcareUserId: chuckUser.id, name: 'Emergency Department', description: 'Main ED', contactPhone: '(814) 231-7000', locationName: 'Penn Highlands State College' },
      { healthcareUserId: chuckUser.id, name: 'Main Entrance', description: 'Main entrance', contactPhone: '(814) 231-7000', locationName: 'Penn Highlands State College' },
      { healthcareUserId: chuckUser.id, name: 'Emergency Department', description: 'Main ED', contactPhone: '(724) 628-1500', locationName: 'Penn Highlands Connellsville' },
      { healthcareUserId: chuckUser.id, name: 'Main Entrance', description: 'Main entrance', contactPhone: '(724) 628-1500', locationName: 'Penn Highlands Connellsville' },
      { healthcareUserId: chuckUser.id, name: 'Emergency Department', description: 'Main ED', contactPhone: '(814) 643-3300', locationName: 'Penn Highlands Huntingdon' },
      { healthcareUserId: chuckUser.id, name: 'Main Entrance', description: 'Main entrance', contactPhone: '(814) 643-3300', locationName: 'Penn Highlands Huntingdon' },
      { healthcareUserId: chuckUser.id, name: 'Emergency Department', description: 'Main ED', contactPhone: '(814) 684-1255', locationName: 'Penn Highlands Tyrone' },
      { healthcareUserId: chuckUser.id, name: 'Main Entrance', description: 'Main entrance', contactPhone: '(814) 684-1255', locationName: 'Penn Highlands Tyrone' },
    ];

    // Get chuck's healthcare locations
    const chuckHealthcareLocations = await prisma.healthcareLocation.findMany({
      where: { healthcareUserId: chuckUser.id }
    });

    for (const loc of chuckPickupLocations) {
      const healthcareLocation = chuckHealthcareLocations.find(h => h.locationName === loc.locationName);
      if (healthcareLocation) {
        await prisma.pickup_locations.create({
          data: {
            id: `pickup-${Date.now()}-${Math.random().toString(36).substr(2, 9)}`,
            hospitalId: healthcareLocation.id, // Use healthcare location ID as hospitalId
            name: loc.name,
            description: loc.description,
            contactPhone: loc.contactPhone,
            isActive: true,
            createdAt: new Date(),
            updatedAt: new Date()
          }
        });
        pickupCount++;
      }
    }
    console.log(`✅ ${pickupCount} total pickup locations created`);

    // Create sample transport request
    const transportRequest = await prisma.transportRequest.create({
      data: {
        patientId: 'PAT-001',
        originFacilityId: facility1.id,
        destinationFacilityId: facility2.id,
        transportLevel: 'ALS',
        priority: 'MEDIUM',
        status: 'PENDING',
        specialRequirements: 'Oxygen required',
        createdById: healthcareUser.id
      }
    });
    console.log('✅ Transport request created:', transportRequest.id);

    console.log('🎉 Database seeding completed successfully!');
  } catch (error) {
    console.error('❌ Error seeding database:', error);
    throw error;
  } finally {
    await prisma.$disconnect();
  }
}

main()
  .catch((e) => {
    console.error(e);
    process.exit(1);
  });<|MERGE_RESOLUTION|>--- conflicted
+++ resolved
@@ -340,12 +340,8 @@
       { slug: 'diagnosis', displayName: 'Primary Diagnosis', displayOrder: 3 },
       { slug: 'mobility', displayName: 'Mobility Levels', displayOrder: 4 },
       { slug: 'insurance', displayName: 'Insurance Companies', displayOrder: 5 },
-<<<<<<< HEAD
-      { slug: 'special-needs', displayName: 'Secondary Insurance', displayOrder: 6 },
-=======
       { slug: 'special-needs', displayName: 'Special Needs', displayOrder: 6 },
       { slug: 'secondary-insurance', displayName: 'Secondary Insurance', displayOrder: 7 },
->>>>>>> 012c8f57
     ];
 
     for (const cat of categories) {
