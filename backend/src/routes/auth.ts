import express from 'express';
import { authService } from '../services/authService';
import { authenticateAdmin, authenticateToken, AuthenticatedRequest } from '../middleware/authenticateAdmin';
import { databaseManager } from '../services/databaseManager';
import bcrypt from 'bcrypt';
import jwt from 'jsonwebtoken';


const router = express.Router();

/**
 * POST /api/auth/login
 * Admin login endpoint
 */
router.post('/login', async (req, res) => {
  try {
    console.log('TCC_DEBUG: Login request received:', { 
      email: req.body.email, 
      password: req.body.password ? '***' : 'missing',
      body: req.body,
      headers: req.headers
    });
    const { email, password } = req.body;

    if (!email || !password) {
      return res.status(400).json({
        success: false,
        error: 'Email and password are required'
      });
    }

    const result = await authService.login({ email, password });

    if (!result.success) {
      console.log('TCC_DEBUG: Login failed:', result.error);
      return res.status(401).json({
        success: false,
        error: result.error
      });
    }

    console.log('TCC_DEBUG: Login successful, user ID in token:', result.user?.id);
    // Set HttpOnly cookie for SSE/cookie-based auth
    res.cookie('tcc_token', result.token, {
      httpOnly: true,
      sameSite: 'lax',
      secure: process.env.NODE_ENV === 'production',
      maxAge: 24 * 60 * 60 * 1000
    });

    res.json({
      success: true,
      message: 'Login successful',
      user: result.user,
      token: result.token,
      mustChangePassword: (result as any).mustChangePassword === true
    });

  } catch (error) {
    console.error('❌ Login error:', error);
    console.error('❌ Login error stack:', error instanceof Error ? error.stack : 'No stack trace');
    console.error('❌ Login error message:', error instanceof Error ? error.message : String(error));
    console.error('❌ Login error details:', JSON.stringify(error, Object.getOwnPropertyNames(error)));
    res.status(500).json({
      success: false,
      error: 'Internal server error',
      details: process.env.NODE_ENV === 'development' ? (error instanceof Error ? error.message : String(error)) : undefined
    });
  }
});

/**
 * PUT /api/auth/password/change
 * Change password for the authenticated user
 */
router.put('/password/change', authenticateToken, async (req: AuthenticatedRequest, res) => {
  try {
    const { currentPassword, newPassword } = req.body || {};

    if (!currentPassword || !newPassword) {
      return res.status(400).json({ success: false, error: 'Current and new password are required' });
    }

    if (!req.user) {
      return res.status(401).json({ success: false, error: 'Unauthorized' });
    }

    const result = await authService.changePassword({
      email: req.user.email,
      userType: req.user.userType,
      currentPassword,
      newPassword
    });

    if (!result.success) {
      // Weak password or wrong current password → 400; other cases may also respond 400 for simplicity
      return res.status(400).json({ success: false, error: result.error || 'Password change failed' });
    }

    return res.json({ success: true, message: 'Password updated successfully' });
  } catch (error) {
    console.error('Password change error:', error);
    return res.status(500).json({ success: false, error: 'Internal server error' });
  }
});

/**
 * POST /api/auth/logout
 * Logout endpoint (client-side token removal)
 */
router.post('/logout', (req, res) => {
  res.json({
    success: true,
    message: 'Logout successful'
  });
});

/**
 * GET /api/auth/verify
 * Verify token and get user info
 */
router.get('/verify', authenticateAdmin, (req: AuthenticatedRequest, res) => {
  res.json({
    success: true,
    user: req.user
  });
});

/**
 * POST /api/auth/healthcare/register
 * Register new Healthcare Facility (Public)
 */
router.post('/healthcare/register', async (req, res) => {
  try {
    const { 
      email, 
      password, 
      name, 
      facilityName, 
      facilityType,
      manageMultipleLocations, // ✅ NEW: Multi-location flag
      address, 
      city, 
      state, 
      zipCode, 
      phone, 
      latitude, 
      longitude 
    } = req.body;

    if (!email || !password || !name || !facilityName || !facilityType) {
      return res.status(400).json({
        success: false,
        error: 'Email, password, name, facilityName, and facilityType are required'
      });
    }

    // Validate coordinates if provided
    if (latitude && longitude) {
      const lat = parseFloat(latitude);
      const lng = parseFloat(longitude);
      
      if (isNaN(lat) || isNaN(lng) || lat < -90 || lat > 90 || lng < -180 || lng > 180) {
        return res.status(400).json({
          success: false,
          error: 'Invalid latitude or longitude coordinates'
        });
      }
    }

    const hospitalDB = databaseManager.getPrismaClient();
    
    // Check if user already exists
    const existingUser = await hospitalDB.healthcareUser.findUnique({
      where: { email }
    });

    if (existingUser) {
      return res.status(400).json({
        success: false,
        error: 'An account with this email already exists. Please use a different email or try logging in.'
      });
    }
    
    // Also check if facility name already exists
    const centerDB = databaseManager.getPrismaClient();
    const existingFacility = await centerDB.hospital.findFirst({
      where: { name: facilityName }
    });

    if (existingFacility) {
      return res.status(400).json({
        success: false,
        error: 'A facility with this name already exists. Please use a different facility name.'
      });
    }

    // Determine if this is the first account for this facility (orgAdmin=true for first)
    const existingForFacility = await hospitalDB.healthcareUser.count({ where: { facilityName } });
    const isFirst = existingForFacility === 0;

    // Create new healthcare user
    console.log('MULTI_LOC: Creating healthcare user with manageMultipleLocations:', manageMultipleLocations);
    const user = await hospitalDB.healthcareUser.create({
      data: {
        email,
        password: await bcrypt.hash(password, 10),
        name,
        facilityName,
        facilityType,
        manageMultipleLocations: manageMultipleLocations || false, // ✅ NEW: Multi-location flag
        userType: 'HEALTHCARE',
        isActive: false, // Requires admin approval
        orgAdmin: isFirst
      }
    });

    // Also create a corresponding Hospital record in Center database for TCC dashboard
    await centerDB.hospital.create({
      data: {
        name: facilityName,
        address: address || 'Address to be provided',
        city: city || 'City to be provided',
        state: state || 'State to be provided',
        zipCode: zipCode || '00000',
        phone: phone || null,
        email: email,
        type: facilityType,
        capabilities: [], // Will be updated when approved
        region: 'Region to be determined',
        latitude: latitude ? parseFloat(latitude) : null,
        longitude: longitude ? parseFloat(longitude) : null,
        isActive: false, // Requires admin approval
        requiresReview: true // Flag for admin review
      }
    });

    res.status(201).json({
      success: true,
      message: 'Healthcare facility registration submitted for approval',
      user: {
        id: user.id,
        email: user.email,
        name: user.name,
        facilityName: user.facilityName,
        facilityType: user.facilityType,
        userType: user.userType,
        isActive: user.isActive
      }
    });

  } catch (error: any) {
    console.error('Healthcare registration error:', error);
    
    if (error.code === 'P2002') {
      return res.status(400).json({
        success: false,
        error: 'Email already exists'
      });
    }

    res.status(500).json({
      success: false,
      error: 'Registration failed. Please try again.'
    });
  }
});

/**
 * PUT /api/auth/healthcare/facility/update
 * Update healthcare facility information (Authenticated)
 */
router.put('/healthcare/facility/update', authenticateAdmin, async (req: AuthenticatedRequest, res) => {
  try {
    console.log('TCC_DEBUG: Healthcare facility update request received:', {
      userId: req.user?.id,
      userType: req.user?.userType,
      body: req.body
    });

    const userId = req.user?.id;
    if (!userId) {
      console.log('TCC_DEBUG: No user ID found in request');
      return res.status(401).json({
        success: false,
        error: 'User not authenticated'
      });
    }

    const updateData = req.body;
    console.log('TCC_DEBUG: Update data received:', updateData);

    const hospitalDB = databaseManager.getPrismaClient();
    const centerDB = databaseManager.getPrismaClient();

    console.log('TCC_DEBUG: Attempting to update healthcare user record...');
    
    // Update healthcare user record
    const updatedUser = await hospitalDB.healthcareUser.update({
      where: { id: userId },
      data: {
        facilityName: updateData.facilityName,
        facilityType: updateData.facilityType,
        email: updateData.email,
        updatedAt: new Date()
      }
    });

    console.log('TCC_DEBUG: Healthcare user updated successfully:', updatedUser);

    console.log('TCC_DEBUG: Attempting to update Hospital record in Center database...');
    
    // Also update the corresponding Hospital record in Center database
    const hospitalUpdateResult = await centerDB.hospital.updateMany({
      where: { email: updatedUser.email },
      data: {
        name: updateData.facilityName,
        type: updateData.facilityType,
        email: updateData.email,
        phone: updateData.phone,
        address: updateData.address,
        city: updateData.city,
        state: updateData.state,
        zipCode: updateData.zipCode,
        updatedAt: new Date()
      }
    });

    console.log('TCC_DEBUG: Hospital record update result:', hospitalUpdateResult);

    res.json({
      success: true,
      message: 'Facility information updated successfully',
      data: updatedUser
    });

  } catch (error) {
    console.error('TCC_DEBUG: Update healthcare facility error:', error);
    console.error('TCC_DEBUG: Error stack:', (error as Error).stack);
    res.status(500).json({
      success: false,
      error: 'Failed to update facility information'
    });
  }
});

/**
 * GET /api/auth/ems/agency/info
 * Get current EMS agency information (Authenticated)
 */
router.get('/ems/agency/info', authenticateAdmin, async (req: AuthenticatedRequest, res) => {
  try {
    if (!req.user?.email) {
      return res.status(401).json({
        success: false,
        error: 'User not authenticated'
      });
    }

    const db = databaseManager.getPrismaClient();
    const centerDB = databaseManager.getPrismaClient();

    // Find EMS user by email
    const emsUser = await db.eMSUser.findUnique({
      where: { email: req.user.email }
    });

    if (!emsUser) {
      return res.status(404).json({
        success: false,
        error: 'EMS user not found'
      });
    }

<<<<<<< HEAD
    // Find agency record - try by agencyId first, then by email
    const agencyId = emsUser.agencyId || emsUser.id;
    let agency = await centerDB.eMSAgency.findUnique({
      where: { id: agencyId }
    });
=======
    // Find agency record - try by agencyId first, then email fallback
    const agencyId = emsUser.agencyId || emsUser.id;
    let agency = null;
    
    // First try to find by agencyId
    if (agencyId) {
      agency = await centerDB.eMSAgency.findUnique({
        where: { id: agencyId }
      });
    }
    
    // Fallback to email lookup if not found by agencyId
    if (!agency) {
      agency = await centerDB.eMSAgency.findFirst({
        where: { email: emsUser.email }
      });
    }
>>>>>>> 44247b04

    if (!agency) {
      // Try by email as fallback
      agency = await centerDB.eMSAgency.findFirst({
        where: { email: emsUser.email }
      });
    }

    if (!agency) {
      // Return user data with empty agency fields
      return res.json({
        success: true,
        data: {
          agencyName: emsUser.agencyName,
          contactName: emsUser.name,
          email: emsUser.email,
          phone: '',
          address: '',
          city: '',
          state: '',
          zipCode: '',
          latitude: null,
          longitude: null,
          capabilities: [],
          operatingHours: '24/7'
        }
      });
    }

    // Parse operating hours if it's a string like "00:00 - 23:59"
    let operatingHoursStart = '00:00';
    let operatingHoursEnd = '23:59';
    if (agency.operatingHours) {
      if (typeof agency.operatingHours === 'string') {
        const match = agency.operatingHours.match(/(\d{2}:\d{2})\s*-\s*(\d{2}:\d{2})/);
        if (match) {
          operatingHoursStart = match[1];
          operatingHoursEnd = match[2];
        } else if (agency.operatingHours !== '24/7') {
          // Try to parse other formats
          operatingHoursStart = '00:00';
          operatingHoursEnd = '23:59';
        }
      }
    }

    res.json({
      success: true,
      data: {
        agencyName: agency.name,
        contactName: agency.contactName,
        email: agency.email,
        phone: agency.phone || '',
        address: agency.address || '',
        city: agency.city || '',
        state: agency.state || '',
        zipCode: agency.zipCode || '',
        latitude: agency.latitude || null,
        longitude: agency.longitude || null,
        capabilities: agency.capabilities || [],
        operatingHours: {
          start: operatingHoursStart,
          end: operatingHoursEnd
        },
        acceptsNotifications: agency.acceptsNotifications !== undefined ? agency.acceptsNotifications : true
      }
    });
  } catch (error) {
    console.error('Get EMS agency info error:', error);
    res.status(500).json({
      success: false,
      error: 'Failed to retrieve agency information'
    });
  }
});

/**
 * PUT /api/auth/ems/agency/update
 * Update EMS agency information (Authenticated)
 */
router.put('/ems/agency/update', authenticateAdmin, async (req: AuthenticatedRequest, res) => {
  console.log('TCC_DEBUG: EMS AGENCY UPDATE ROUTE HIT!');
  console.log('TCC_DEBUG: Request method:', req.method);
  console.log('TCC_DEBUG: Request URL:', req.url);
  console.log('TCC_DEBUG: Request path:', req.path);
  try {
    console.log('TCC_DEBUG: EMS agency update request received:', {
      userId: req.user?.id,
      userType: req.user?.userType,
      body: req.body
    });
    console.log('TCC_DEBUG: Full request body:', JSON.stringify(req.body, null, 2));

    const userId = req.user?.id;
    if (!userId) {
      console.log('TCC_DEBUG: No user ID found in request');
      return res.status(401).json({
        success: false,
        error: 'User not authenticated'
      });
    }

    const updateData = req.body;
    console.log('TCC_DEBUG: Update data received:', updateData);

    const db = databaseManager.getPrismaClient();
    const centerDB = databaseManager.getPrismaClient();

    console.log('TCC_DEBUG: Attempting to update EMS user record...');
    console.log('TCC_DEBUG: Looking for EMS user by email:', req.user?.email);
    
    // Find EMS user by email first
    const existingUser = await db.eMSUser.findUnique({
      where: { email: req.user?.email }
    });
    
    if (!existingUser) {
      console.log('TCC_DEBUG: EMS user not found with email:', req.user?.email);
      return res.status(404).json({
        success: false,
        error: 'EMS user not found'
      });
    }
    
    console.log('TCC_DEBUG: Found EMS user:', existingUser.id);
    const previousEmail = existingUser.email;
    const agencyId = existingUser.agencyId || existingUser.id;
    const emailChanged = typeof updateData.email === 'string' && updateData.email !== previousEmail;
    
    // Update EMS user record using the found user ID
    // IMPORTANT: Only update email if it's actually changing, and handle conflicts
    const userUpdateData: any = {
      agencyName: updateData.agencyName,
      name: updateData.contactName,
      updatedAt: new Date()
    };
    
    // Only update email if it's provided and different
    if (updateData.email && updateData.email !== previousEmail) {
      // Check if new email is already taken by another user
      const emailConflict = await db.eMSUser.findFirst({
        where: { 
          email: updateData.email,
          id: { not: existingUser.id } // Exclude current user
        }
      });
      
      if (emailConflict) {
        console.warn('TCC_DEBUG: Email already in use by another user:', updateData.email);
        return res.status(400).json({
          success: false,
          error: 'Email address is already in use by another account'
        });
      }
      
      userUpdateData.email = updateData.email;
    }
    
    const updatedUser = await db.eMSUser.update({
      where: { id: existingUser.id },
      data: userUpdateData
    });

    console.log('TCC_DEBUG: EMS user updated successfully:', updatedUser);

    console.log('TCC_DEBUG: Attempting to find existing Agency record in Center database...');
    
    // Check if agency record exists - try by previous email first, then new email, then by agencyId
    let existingAgency = await centerDB.eMSAgency.findFirst({
      where: { email: previousEmail }
    });
    
    if (!existingAgency && updateData.email !== previousEmail) {
      existingAgency = await centerDB.eMSAgency.findFirst({
        where: { email: updateData.email }
      });
    }
    
    if (!existingAgency && agencyId) {
      existingAgency = await centerDB.eMSAgency.findUnique({
        where: { id: agencyId }
      });
    }

    let agencyUpdateResult;
    if (existingAgency) {
      console.log('TCC_DEBUG: Updating existing Agency record...');
      agencyUpdateResult = await centerDB.eMSAgency.update({
        where: { id: existingAgency.id },
        data: {
          name: updateData.agencyName,
          email: updateData.email,
          contactName: updateData.contactName,
          phone: updateData.phone,
          address: updateData.address,
          city: updateData.city,
          state: updateData.state,
          zipCode: updateData.zipCode,
          latitude: updateData.latitude !== undefined ? updateData.latitude : existingAgency.latitude,
          longitude: updateData.longitude !== undefined ? updateData.longitude : existingAgency.longitude,
          serviceArea: updateData.capabilities || [],
          capabilities: updateData.capabilities || [],
          operatingHours: updateData.operatingHours || '24/7',
          acceptsNotifications: updateData.acceptsNotifications !== undefined ? updateData.acceptsNotifications : existingAgency.acceptsNotifications,
          updatedAt: new Date()
        }
      });
    } else {
      console.log('TCC_DEBUG: Creating new Agency record...');
      agencyUpdateResult = await centerDB.eMSAgency.create({
        data: {
          name: updateData.agencyName,
          email: updateData.email,
          contactName: updateData.contactName,
          phone: updateData.phone,
          address: updateData.address,
          city: updateData.city,
          state: updateData.state,
          zipCode: updateData.zipCode,
          latitude: updateData.latitude || null,
          longitude: updateData.longitude || null,
          serviceArea: updateData.capabilities || [],
          capabilities: updateData.capabilities || [],
          operatingHours: updateData.operatingHours || '24/7',
          acceptsNotifications: updateData.acceptsNotifications !== undefined ? updateData.acceptsNotifications : true,
          isActive: true,
          status: "ACTIVE"
        }
      });
    }

    console.log('TCC_DEBUG: Agency record operation result:', agencyUpdateResult);

    let newToken: string | undefined;
    if (emailChanged) {
      try {
        newToken = jwt.sign(
          {
            id: agencyId,
            email: updatedUser.email,
            userType: 'EMS',
            agencyId
          },
          process.env.JWT_SECRET || 'fallback-secret',
          { expiresIn: '24h' }
        );
        res.cookie('tcc_token', newToken, {
          httpOnly: true,
          sameSite: 'lax',
          secure: process.env.NODE_ENV === 'production',
          maxAge: 24 * 60 * 60 * 1000
        });
      } catch (tokenError) {
        console.error('TCC_DEBUG: Failed to issue new token after email change:', tokenError);
      }
    }

    const responseUser = {
      id: updatedUser.id,
      email: updatedUser.email,
      name: updatedUser.name,
      userType: 'EMS' as const,
      agencyName: updatedUser.agencyName,
      agencyId,
      orgAdmin: !!(updatedUser as any).orgAdmin
    };

    res.json({
      success: true,
      message: 'Agency information updated successfully',
      data: responseUser,
      token: newToken,
      emailChanged
    });

  } catch (error) {
    console.error('TCC_DEBUG: Update EMS agency error:', error);
    console.error('TCC_DEBUG: Error message:', (error as Error).message);
    console.error('TCC_DEBUG: Error code:', (error as any).code);
    console.error('TCC_DEBUG: Error stack:', (error as Error).stack);
    res.status(500).json({
      success: false,
      error: 'Failed to update agency information',
      details: (error as Error).message
    });
  }
});

/**
 * GET /api/auth/ems/agency/availability
 * Get EMS agency availability status (Authenticated)
 */
router.get('/ems/agency/availability', authenticateAdmin, async (req: AuthenticatedRequest, res) => {
  try {
    if (!req.user?.email) {
      return res.status(401).json({
        success: false,
        error: 'User not authenticated'
      });
    }

    const db = databaseManager.getPrismaClient();

    // Find EMS user by email
    const emsUser = await db.eMSUser.findUnique({
      where: { email: req.user.email }
    });

    if (!emsUser) {
      return res.status(404).json({
        success: false,
        error: 'EMS user not found'
      });
    }

    // Find agency record - try by email first, then by agencyId
    const agencyId = emsUser.agencyId || emsUser.id;
    let agency = await db.eMSAgency.findFirst({
      where: { email: emsUser.email }
    });

    if (!agency) {
      agency = await db.eMSAgency.findUnique({
        where: { id: agencyId }
      });
    }

    if (!agency) {
      // Return default availability status if agency doesn't exist yet
      return res.json({
        success: true,
        data: {
          availabilityStatus: {
            isAvailable: false,
            availableLevels: []
          }
        }
      });
    }

    // Parse availabilityStatus JSON or return default
    let availabilityStatus = {
      isAvailable: false,
      availableLevels: [] as string[]
    };

    if (agency.availabilityStatus) {
      try {
        const status = typeof agency.availabilityStatus === 'string' 
          ? JSON.parse(agency.availabilityStatus) 
          : agency.availabilityStatus;
        
        availabilityStatus = {
          isAvailable: status.isAvailable || false,
          availableLevels: Array.isArray(status.availableLevels) ? status.availableLevels : []
        };
      } catch (error) {
        console.error('Error parsing availabilityStatus:', error);
        // Use default if parsing fails
      }
    }

    res.json({
      success: true,
      data: {
        availabilityStatus
      }
    });

  } catch (error) {
    console.error('Get EMS agency availability error:', error);
    res.status(500).json({
      success: false,
      error: 'Failed to retrieve agency availability status'
    });
  }
});

/**
 * PUT /api/auth/ems/agency/availability
 * Update EMS agency availability status (Authenticated)
 */
router.put('/ems/agency/availability', authenticateAdmin, async (req: AuthenticatedRequest, res) => {
  try {
    if (!req.user?.email) {
      return res.status(401).json({
        success: false,
        error: 'User not authenticated'
      });
    }

    // Verify user is EMS type
    if (req.user.userType !== 'EMS') {
      return res.status(403).json({
        success: false,
        error: 'Access denied: EMS users only'
      });
    }

    const { isAvailable, availableLevels } = req.body;

    // Validate input
    if (typeof isAvailable !== 'boolean') {
      return res.status(400).json({
        success: false,
        error: 'isAvailable must be a boolean'
      });
    }

    if (!Array.isArray(availableLevels)) {
      return res.status(400).json({
        success: false,
        error: 'availableLevels must be an array'
      });
    }

    // Validate availableLevels contains only valid values
    const validLevels = ['BLS', 'ALS', 'CCT'];
    const invalidLevels = availableLevels.filter((level: string) => !validLevels.includes(level));
    if (invalidLevels.length > 0) {
      return res.status(400).json({
        success: false,
        error: `Invalid levels: ${invalidLevels.join(', ')}. Valid levels are: ${validLevels.join(', ')}`
      });
    }

    const db = databaseManager.getPrismaClient();

    // Find EMS user by email
    const emsUser = await db.eMSUser.findUnique({
      where: { email: req.user.email }
    });

    if (!emsUser) {
      return res.status(404).json({
        success: false,
        error: 'EMS user not found'
      });
    }

    // Find agency record - try by email first, then by agencyId
    const agencyId = emsUser.agencyId || emsUser.id;
    let agency = await db.eMSAgency.findFirst({
      where: { email: emsUser.email }
    });

    if (!agency) {
      agency = await db.eMSAgency.findUnique({
        where: { id: agencyId }
      });
    }

    if (!agency) {
      return res.status(404).json({
        success: false,
        error: 'EMS agency not found. Please update your agency information first.'
      });
    }

    // Prepare availability status object
    const availabilityStatus = {
      isAvailable,
      availableLevels: availableLevels.filter((level: string) => validLevels.includes(level))
    };

    // Update agency availability status
    const updatedAgency = await db.eMSAgency.update({
      where: { id: agency.id },
      data: {
        availabilityStatus: availabilityStatus,
        updatedAt: new Date()
      }
    });

    res.json({
      success: true,
      message: 'Agency availability status updated successfully',
      data: {
        availabilityStatus
      }
    });

  } catch (error) {
    console.error('Update EMS agency availability error:', error);
    res.status(500).json({
      success: false,
      error: 'Failed to update agency availability status',
      details: (error as Error).message
    });
  }
});

/**
 * POST /api/auth/ems/register
 * Register new EMS Agency (Public)
 */
router.post('/ems/register', async (req, res) => {
  try {
    const { 
      email, 
      password, 
      name, 
      agencyName, 
      serviceArea, 
      address, 
      city, 
      state, 
      zipCode, 
      phone, 
      latitude, 
      longitude, 
      capabilities, 
      operatingHours 
    } = req.body;

    if (!email || !password || !name || !agencyName) {
      return res.status(400).json({
        success: false,
        error: 'Email, password, name, and agencyName are required'
      });
    }

    // Validate coordinates if provided
    if (latitude && longitude) {
      const lat = parseFloat(latitude);
      const lng = parseFloat(longitude);
      
      if (isNaN(lat) || isNaN(lng) || lat < -90 || lat > 90 || lng < -180 || lng > 180) {
        return res.status(400).json({
          success: false,
          error: 'Invalid latitude or longitude coordinates'
        });
      }
    }

    const db = databaseManager.getPrismaClient();
    
    // Check if user already exists in EMS database
    const existingUser = await db.eMSUser.findUnique({
      where: { email }
    });

    if (existingUser) {
      return res.status(400).json({
        success: false,
        error: 'An account with this email already exists. Please use a different email or try logging in.'
      });
    }
    
    // Also check if agency name already exists
    const existingAgency = await db.eMSAgency.findFirst({
      where: { name: agencyName }
    });

    if (existingAgency) {
      return res.status(400).json({
        success: false,
        error: 'An agency with this name already exists. Please use a different agency name.'
      });
    }

    // Determine if this is the first account for this agency (orgAdmin=true for first)
    const existingForAgency = await db.eMSUser.count({ where: { agencyName } });
    const isFirst = existingForAgency === 0;

    // Create EMSAgency record first so we can link the user to it
    const centerDB = databaseManager.getPrismaClient();
    const agency = await centerDB.eMSAgency.create({
      data: {
        name: agencyName,
        contactName: name,
        phone: phone || 'Phone to be provided',
        email: email,
        address: address || 'Address to be provided',
        city: city || 'City to be provided',
        state: state || 'State to be provided',
        zipCode: zipCode || '00000',
        serviceArea: serviceArea || [],
        capabilities: capabilities || [],
        operatingHours: operatingHours || null,
        latitude: latitude ? parseFloat(latitude) : null,
        longitude: longitude ? parseFloat(longitude) : null,
        isActive: true, // Auto-approve new EMS registrations
        status: 'ACTIVE', // Set status explicitly
        requiresReview: false // No review needed for auto-approved agencies
      }
    });

    // Create new EMS user with agencyId linked
    const user = await db.eMSUser.create({
      data: {
        email,
        password: await bcrypt.hash(password, 10),
        name,
        agencyName,
        agencyId: agency.id, // Link user to agency
        userType: 'EMS',
        isActive: true, // Auto-approve new EMS registrations
        orgAdmin: isFirst
      }
    });

    res.status(201).json({
      success: true,
      message: 'EMS agency registration successful - agency is now active and available for trip requests',
      user: {
        id: user.id,
        email: user.email,
        name: user.name,
        agencyName: user.agencyName,
        userType: user.userType,
        isActive: user.isActive
      }
    });

  } catch (error: any) {
    console.error('EMS registration error:', error);
    
    if (error.code === 'P2002') {
      return res.status(400).json({
        success: false,
        error: 'Email already exists'
      });
    }

    res.status(500).json({
      success: false,
      error: 'Registration failed. Please try again.'
    });
  }
});

/**
 * POST /api/auth/register
 * Register new user (Admin only)
 */
router.post('/register', authenticateAdmin, async (req: AuthenticatedRequest, res) => {
  try {
    // Only admins can create new users
    if (req.user?.userType !== 'ADMIN') {
      return res.status(403).json({
        success: false,
        error: 'Only administrators can create new users'
      });
    }

    const { email, password, name, userType } = req.body;

    if (!email || !password || !name || !userType) {
      return res.status(400).json({
        success: false,
        error: 'Email, password, name, and userType are required'
      });
    }

    if (!['ADMIN', 'USER'].includes(userType)) {
      return res.status(400).json({
        success: false,
        error: 'userType must be either ADMIN or USER'
      });
    }

    const user = await authService.createUser({
      email,
      password,
      name,
      userType
    });

    res.status(201).json({
      success: true,
      message: 'User created successfully',
      user: {
        id: user.id,
        email: user.email,
        name: user.name,
        userType: user.userType
      }
    });

  } catch (error: any) {
    console.error('User registration error:', error);
    
    if (error.code === 'P2002') {
      return res.status(400).json({
        success: false,
        error: 'Email already exists'
      });
    }

    res.status(500).json({
      success: false,
      error: 'Internal server error'
    });
  }
});

/**
 * GET /api/auth/users
 * Get all users (Admin only)
 */
router.get('/users', authenticateAdmin, async (req: AuthenticatedRequest, res) => {
  try {
    // Only admins can view all users
    if (req.user?.userType !== 'ADMIN') {
      return res.status(403).json({
        success: false,
        error: 'Only administrators can view all users'
      });
    }

    const db = (await import('../services/databaseManager')).databaseManager.getPrismaClient();
    const includeSubUsers = (req.query.includeSubUsers as string | undefined) === 'true';
    const onlySubUsers = (req.query.onlySubUsers as string | undefined) === 'true';

    // Query each user type separately with error handling
    let centers: any[] = [];
    let healthcare: any[] = [];
    let ems: any[] = [];

    try {
      centers = await db.centerUser.findMany({
        where: { isDeleted: false },
        select: { id: true, email: true, name: true, userType: true, isActive: true, createdAt: true, updatedAt: true }
      });
    } catch (error: any) {
      console.error('Error fetching center users:', error);
      // Continue with empty array if table doesn't exist
    }

    try {
      healthcare = await db.healthcareUser.findMany({
        where: { isDeleted: false },
        select: { id: true, email: true, name: true, userType: true, isActive: true, createdAt: true, updatedAt: true, isSubUser: true, parentUserId: true, facilityName: true, orgAdmin: true }
      });
    } catch (error: any) {
      console.error('Error fetching healthcare users:', error);
      // Continue with empty array if table doesn't exist
    }

    try {
      ems = await db.eMSUser.findMany({
        where: { isDeleted: false },
        select: { id: true, email: true, name: true, userType: true, isActive: true, createdAt: true, updatedAt: true, isSubUser: true, parentUserId: true, agencyName: true, orgAdmin: true }
      });
    } catch (error: any) {
      console.error('Error fetching EMS users:', error);
      // Continue with empty array if table doesn't exist
      // This handles the case where ems_users table doesn't exist yet
    }

    let all = [
      ...centers.map(u => ({ ...u, domain: 'CENTER', isSubUser: false, parentUserId: null })),
      ...healthcare.map(u => ({ ...u, domain: 'HEALTHCARE' })),
      ...ems.map(u => ({ ...u, domain: 'EMS' }))
    ] as any[];

    if (onlySubUsers) {
      all = all.filter(u => u.isSubUser === true);
    } else if (!includeSubUsers) {
      // Default shows all; configure here if you want to hide sub-users by default
    }

    const parentIds = Array.from(new Set(all.map(u => u.parentUserId).filter(Boolean)));
    const parentMap = new Map<string, any>();
    if (parentIds.length) {
      const [parentHC, parentEMS] = await Promise.all([
        db.healthcareUser.findMany({ where: { id: { in: parentIds } }, select: { id: true, email: true, name: true } }),
        db.eMSUser.findMany({ where: { id: { in: parentIds } }, select: { id: true, email: true, name: true } })
      ]);
      parentHC.forEach(p => parentMap.set(p.id, p));
      parentEMS.forEach(p => parentMap.set(p.id, p));
    }

    const users = all
      .map(u => ({ ...u, parent: u.parentUserId ? (parentMap.get(u.parentUserId) || null) : null }))
      .sort((a, b) => new Date(b.createdAt).getTime() - new Date(a.createdAt).getTime());

    res.json({ success: true, users });

  } catch (error) {
    console.error('Get users error:', error);
    res.status(500).json({
      success: false,
      error: 'Internal server error'
    });
  }
});

/**
 * PATCH /api/auth/admin/users/:domain/:id
 * Update user fields (ADMIN only). Domain: CENTER|HEALTHCARE|EMS
 */
router.patch('/admin/users/:domain/:id', authenticateAdmin, async (req: AuthenticatedRequest, res) => {
  try {
    if (req.user?.userType !== 'ADMIN') {
      return res.status(403).json({ success: false, error: 'Only administrators can update users' });
    }
    const { domain, id } = req.params as { domain: string; id: string };
  const { userType, isActive, orgAdmin } = req.body || {};
    const db = (await import('../services/databaseManager')).databaseManager.getPrismaClient();

    let updated: any = null;
    if (domain === 'CENTER') {
      const data: any = {};
      if (typeof userType === 'string') data.userType = userType; // e.g., ADMIN|USER
      if (typeof isActive === 'boolean') data.isActive = isActive;
      updated = await db.centerUser.update({ where: { id }, data, select: { id: true, email: true, name: true, userType: true, isActive: true } });
    } else if (domain === 'HEALTHCARE') {
      const data: any = {};
      if (typeof isActive === 'boolean') data.isActive = isActive;
      if (typeof orgAdmin === 'boolean') data.orgAdmin = orgAdmin;
      // Do NOT allow changing healthcare userType to ADMIN via this route
      updated = await db.healthcareUser.update({ where: { id }, data, select: { id: true, email: true, name: true, userType: true, isActive: true, isSubUser: true, parentUserId: true } });
    } else if (domain === 'EMS') {
      const data: any = {};
      if (typeof isActive === 'boolean') data.isActive = isActive;
      if (typeof orgAdmin === 'boolean') data.orgAdmin = orgAdmin;
      updated = await db.eMSUser.update({ where: { id }, data, select: { id: true, email: true, name: true, userType: true, isActive: true, isSubUser: true, parentUserId: true } });
    } else {
      return res.status(400).json({ success: false, error: 'Invalid domain' });
    }

    res.json({ success: true, data: updated });
  } catch (error) {
    console.error('Admin update user error:', error);
    res.status(500).json({ success: false, error: 'Failed to update user' });
  }
});

/**
 * Generate temporary password (12 characters: 1 upper, 1 lower, 1 digit, 9 random)
 */
function generateTempPassword(): string {
  const upper = 'ABCDEFGHJKLMNPQRSTUVWXYZ';
  const lower = 'abcdefghijkmnopqrstuvwxyz';
  const digits = '23456789';
  const all = upper + lower + digits;
  let out = '';
  out += upper[Math.floor(Math.random() * upper.length)];
  out += lower[Math.floor(Math.random() * lower.length)];
  out += digits[Math.floor(Math.random() * digits.length)];
  for (let i = 0; i < 9; i++) out += all[Math.floor(Math.random() * all.length)];
  return out;
}

/**
 * POST /api/auth/admin/users/:domain/:id/reset-password
 * Reset password for any user (ADMIN only). Generates temporary password.
 * Domain: CENTER|HEALTHCARE|EMS
 */
router.post('/admin/users/:domain/:id/reset-password', authenticateAdmin, async (req: AuthenticatedRequest, res) => {
  try {
    if (req.user?.userType !== 'ADMIN') {
      return res.status(403).json({ success: false, error: 'Only administrators can reset passwords' });
    }
    
    const { domain, id } = req.params as { domain: string; id: string };
    const db = (await import('../services/databaseManager')).databaseManager.getPrismaClient();
    const bcrypt = (await import('bcryptjs')).default;

    // Generate temporary password
    const tempPassword = generateTempPassword();
    const hash = await bcrypt.hash(tempPassword, 12);

    let updated: any = null;
    if (domain === 'CENTER') {
      updated = await db.centerUser.update({
        where: { id },
        data: { password: hash },
        select: { id: true, email: true, name: true, userType: true, isActive: true }
      });
    } else if (domain === 'HEALTHCARE') {
      updated = await db.healthcareUser.update({
        where: { id },
        data: { password: hash, mustChangePassword: true, isActive: true },
        select: { id: true, email: true, name: true, userType: true, isActive: true }
      });
    } else if (domain === 'EMS') {
      updated = await db.eMSUser.update({
        where: { id },
        data: { password: hash, mustChangePassword: true, isActive: true },
        select: { id: true, email: true, name: true, userType: true, isActive: true }
      });
    } else {
      return res.status(400).json({ success: false, error: 'Invalid domain' });
    }

    // Return temp password (one-time display)
    res.json({ 
      success: true, 
      data: { 
        id: updated.id, 
        email: updated.email, 
        name: updated.name,
        tempPassword 
      } 
    });
  } catch (error: any) {
    console.error('Admin reset password error:', error);
    if (error.code === 'P2025') {
      return res.status(404).json({ success: false, error: 'User not found' });
    }
    res.status(500).json({ success: false, error: 'Failed to reset password' });
  }
});

/**
 * DELETE /api/auth/admin/users/:domain/:id
 * Soft delete a user (ADMIN only). Domain: CENTER|HEALTHCARE|EMS
 * Soft delete sets isDeleted=true, deletedAt=now(), and isActive=false
 */
router.delete('/admin/users/:domain/:id', authenticateAdmin, async (req: AuthenticatedRequest, res) => {
  try {
    if (req.user?.userType !== 'ADMIN') {
      return res.status(403).json({ success: false, error: 'Only administrators can delete users' });
    }
    
    const { domain, id } = req.params as { domain: string; id: string };
    const db = (await import('../services/databaseManager')).databaseManager.getPrismaClient();

    // Check if user exists and get details for validation
    let user: any = null;
    let subUserCount = 0;
    let tripCount = 0;

    if (domain === 'CENTER') {
      user = await db.centerUser.findUnique({ where: { id } });
      if (!user) {
        return res.status(404).json({ success: false, error: 'User not found' });
      }
      if (user.isDeleted) {
        return res.status(400).json({ success: false, error: 'User is already deleted' });
      }
    } else if (domain === 'HEALTHCARE') {
      user = await db.healthcareUser.findUnique({ where: { id } });
      if (!user) {
        return res.status(404).json({ success: false, error: 'User not found' });
      }
      if (user.isDeleted) {
        return res.status(400).json({ success: false, error: 'User is already deleted' });
      }
      // Check for sub-users
      subUserCount = await db.healthcareUser.count({ where: { parentUserId: id, isDeleted: false } });
      if (subUserCount > 0) {
        return res.status(400).json({ 
          success: false, 
          error: `Cannot delete user: ${subUserCount} sub-user(s) exist. Please delete sub-users first.` 
        });
      }
      // Count trips created by this user
      tripCount = await db.transportRequest.count({ where: { healthcareCreatedById: id } });
    } else if (domain === 'EMS') {
      user = await db.eMSUser.findUnique({ where: { id } });
      if (!user) {
        return res.status(404).json({ success: false, error: 'User not found' });
      }
      if (user.isDeleted) {
        return res.status(400).json({ success: false, error: 'User is already deleted' });
      }
      // Check for sub-users
      subUserCount = await db.eMSUser.count({ where: { parentUserId: id, isDeleted: false } });
      if (subUserCount > 0) {
        return res.status(400).json({ 
          success: false, 
          error: `Cannot delete user: ${subUserCount} sub-user(s) exist. Please delete sub-users first.` 
        });
      }
    } else {
      return res.status(400).json({ success: false, error: 'Invalid domain' });
    }

    // Perform soft delete
    const deletedAt = new Date();
    let deleted: any = null;

    if (domain === 'CENTER') {
      deleted = await db.centerUser.update({
        where: { id },
        data: { 
          isDeleted: true,
          deletedAt: deletedAt,
          isActive: false
        },
        select: { id: true, email: true, name: true, userType: true, isActive: true, isDeleted: true, deletedAt: true }
      });
    } else if (domain === 'HEALTHCARE') {
      deleted = await db.healthcareUser.update({
        where: { id },
        data: { 
          isDeleted: true,
          deletedAt: deletedAt,
          isActive: false
        },
        select: { id: true, email: true, name: true, userType: true, isActive: true, isDeleted: true, deletedAt: true }
      });
    } else if (domain === 'EMS') {
      deleted = await db.eMSUser.update({
        where: { id },
        data: { 
          isDeleted: true,
          deletedAt: deletedAt,
          isActive: false
        },
        select: { id: true, email: true, name: true, userType: true, isActive: true, isDeleted: true, deletedAt: true }
      });
    }

    res.json({ 
      success: true, 
      message: 'User deleted successfully',
      data: {
        ...deleted,
        tripsCreated: tripCount,
        subUsersDeleted: subUserCount
      }
    });
  } catch (error: any) {
    console.error('Admin delete user error:', error);
    if (error.code === 'P2025') {
      return res.status(404).json({ success: false, error: 'User not found' });
    }
    res.status(500).json({ success: false, error: 'Failed to delete user' });
  }
});

/**
 * POST /api/auth/ems/login
 * EMS Agency login endpoint
 */
router.post('/ems/login', async (req, res) => {
  try {
    console.log('TCC_DEBUG: EMS Login request received:', { 
      email: req.body.email, 
      password: req.body.password ? '***' : 'missing'
    });
    
    const { email, password } = req.body;

    if (!email || !password) {
      return res.status(400).json({
        success: false,
        error: 'Email and password are required'
      });
    }

    const db = databaseManager.getPrismaClient();
    console.log('TCC_DEBUG: Looking for EMS user with email:', email);
    
    // First check if user exists at all (including deleted)
    const user = await db.eMSUser.findFirst({
      where: { email }
    });
    console.log('TCC_DEBUG: EMS user lookup result:', user ? { id: user.id, email: user.email, name: user.name, isDeleted: user.isDeleted, isActive: user.isActive } : 'NOT FOUND');

    if (!user) {
      console.log('TCC_DEBUG: No EMS user found for email:', email);
      return res.status(401).json({
        success: false,
        error: 'No account found with this email address. Please check your email or contact support.'
      });
    }

    // Check if user is deleted
    if (user.isDeleted) {
      console.log('TCC_DEBUG: EMS user account has been deleted:', email);
      return res.status(401).json({
        success: false,
        error: 'This account has been deleted. Please contact support if you believe this is an error.'
      });
    }

    // Check if user is inactive
    if (!user.isActive) {
      return res.status(401).json({
        success: false,
        error: 'This account has been deactivated. Please contact support to reactivate your account.'
      });
    }

    const isValidPassword = await bcrypt.compare(password, user.password);
    console.log('TCC_DEBUG: Password match result:', isValidPassword);
    if (!isValidPassword) {
      console.log('TCC_DEBUG: Password mismatch for user:', email);
      return res.status(401).json({
        success: false,
        error: 'Incorrect password. Please check your password and try again.'
      });
    }

    // For EMS users, use the user ID directly (agency lookup optional)
    const token = jwt.sign(
      { 
        id: user.id, // Use user ID for EMS users
        email: user.email, 
        userType: 'EMS',
        agencyId: user.agencyId || user.id // Include agencyId in JWT for filtering
      },
      process.env.JWT_SECRET || 'fallback-secret',
      { expiresIn: '24h' }
    );

    // Set HttpOnly cookie
    res.cookie('tcc_token', token, {
      httpOnly: true,
      sameSite: 'lax',
      secure: process.env.NODE_ENV === 'production',
      maxAge: 24 * 60 * 60 * 1000
    });

    res.json({
      success: true,
      message: 'Login successful',
      user: {
        id: user.id,
        email: user.email,
        name: user.name,
        userType: 'EMS',
        agencyName: user.agencyName,
        agencyId: user.agencyId || user.id // Use agencyId if available, fallback to user id for legacy
      },
      token,
      mustChangePassword: !!(user as any).mustChangePassword
    });

  } catch (error) {
    console.error('EMS Login error:', error);
    res.status(500).json({
      success: false,
      error: 'Internal server error'
    });
  }
});

/**
 * POST /api/auth/healthcare/login
 * Healthcare Facility login endpoint
 */
router.post('/healthcare/login', async (req, res) => {
  try {
    console.log('TCC_DEBUG: Healthcare Login request received:', { 
      email: req.body.email, 
      password: req.body.password ? '***' : 'missing'
    });
    
    const { email, password } = req.body;

    if (!email || !password) {
      return res.status(400).json({
        success: false,
        error: 'Email and password are required'
      });
    }

    const db = databaseManager.getPrismaClient();
    
    // Use raw query to handle missing columns gracefully
    let user: any = null;
    try {
      // Try to get user with all fields first
      user = await db.healthcareUser.findFirst({
        where: { email }
      });
    } catch (queryError: any) {
      // If Prisma query fails due to missing columns, use raw SQL
      console.log('TCC_DEBUG: Prisma query failed, trying raw SQL:', queryError.message);
      try {
        const rawUsers = await db.$queryRaw`
          SELECT id, email, password, name, "facilityName", "facilityType", "userType", "isActive"
          FROM healthcare_users 
          WHERE email = ${email}
          LIMIT 1
        `;
        if (rawUsers && Array.isArray(rawUsers) && rawUsers.length > 0) {
          user = rawUsers[0];
        }
      } catch (rawError) {
        console.error('TCC_DEBUG: Raw SQL query also failed:', rawError);
        throw queryError; // Throw original error
      }
    }

    if (!user) {
      console.log('TCC_DEBUG: No Healthcare user found for email:', email);
      return res.status(401).json({
        success: false,
        error: 'No account found with this email address. Please check your email or contact support.'
      });
    }

    // Check if user is deleted (handle missing column gracefully)
    const isDeleted = (user as any).isDeleted === true || (user as any).isDeleted === 1;
    if (isDeleted) {
      console.log('TCC_DEBUG: Healthcare user account has been deleted:', email);
      return res.status(401).json({
        success: false,
        error: 'This account has been deleted. Please contact support if you believe this is an error.'
      });
    }

    // Check if user is inactive (handle missing column gracefully)
    const isActive = (user as any).isActive !== false && (user as any).isActive !== 0;
    if (!isActive) {
      return res.status(401).json({
        success: false,
        error: 'This account has been deactivated. Please contact support to reactivate your account.'
      });
    }

    const isValidPassword = await bcrypt.compare(password, user.password);
    if (!isValidPassword) {
      console.log('TCC_DEBUG: Password mismatch for Healthcare user:', email);
      return res.status(401).json({
        success: false,
        error: 'Incorrect password. Please check your password and try again.'
      });
    }

    const token = jwt.sign(
      { 
        id: user.id, 
        email: user.email, 
        userType: 'HEALTHCARE' 
      },
      process.env.JWT_SECRET || 'fallback-secret',
      { expiresIn: '24h' }
    );

    // Set HttpOnly cookie
    res.cookie('tcc_token', token, {
      httpOnly: true,
      sameSite: 'lax',
      secure: process.env.NODE_ENV === 'production',
      maxAge: 24 * 60 * 60 * 1000
    });

    // Handle optional fields gracefully
    const manageMultipleLocations = (user as any).manageMultipleLocations === true || (user as any).manageMultipleLocations === 1;
    const orgAdmin = (user as any).orgAdmin === true || (user as any).orgAdmin === 1;
    const mustChangePassword = (user as any).mustChangePassword === true || (user as any).mustChangePassword === 1;
    
    console.log('MULTI_LOC: Healthcare login - manageMultipleLocations:', manageMultipleLocations);
    res.json({
      success: true,
      message: 'Login successful',
      user: {
        id: user.id,
        email: user.email,
        name: user.name,
        userType: 'HEALTHCARE',
        facilityName: user.facilityName,
        facilityType: user.facilityType,
        manageMultipleLocations: manageMultipleLocations || false,
        orgAdmin: orgAdmin || false
      },
      token,
      mustChangePassword: mustChangePassword || false
    });

  } catch (error: any) {
    console.error('Healthcare Login error:', error);
    console.error('Error details:', {
      message: error.message,
      code: error.code,
      meta: error.meta
    });
    res.status(500).json({
      success: false,
      error: 'Internal server error'
    });
  }
});

export default router;<|MERGE_RESOLUTION|>--- conflicted
+++ resolved
@@ -57,14 +57,10 @@
     });
 
   } catch (error) {
-    console.error('❌ Login error:', error);
-    console.error('❌ Login error stack:', error instanceof Error ? error.stack : 'No stack trace');
-    console.error('❌ Login error message:', error instanceof Error ? error.message : String(error));
-    console.error('❌ Login error details:', JSON.stringify(error, Object.getOwnPropertyNames(error)));
+    console.error('Login error:', error);
     res.status(500).json({
       success: false,
-      error: 'Internal server error',
-      details: process.env.NODE_ENV === 'development' ? (error instanceof Error ? error.message : String(error)) : undefined
+      error: 'Internal server error'
     });
   }
 });
@@ -372,13 +368,6 @@
       });
     }
 
-<<<<<<< HEAD
-    // Find agency record - try by agencyId first, then by email
-    const agencyId = emsUser.agencyId || emsUser.id;
-    let agency = await centerDB.eMSAgency.findUnique({
-      where: { id: agencyId }
-    });
-=======
     // Find agency record - try by agencyId first, then email fallback
     const agencyId = emsUser.agencyId || emsUser.id;
     let agency = null;
@@ -392,14 +381,6 @@
     
     // Fallback to email lookup if not found by agencyId
     if (!agency) {
-      agency = await centerDB.eMSAgency.findFirst({
-        where: { email: emsUser.email }
-      });
-    }
->>>>>>> 44247b04
-
-    if (!agency) {
-      // Try by email as fallback
       agency = await centerDB.eMSAgency.findFirst({
         where: { email: emsUser.email }
       });
@@ -418,8 +399,6 @@
           city: '',
           state: '',
           zipCode: '',
-          latitude: null,
-          longitude: null,
           capabilities: [],
           operatingHours: '24/7'
         }
@@ -460,8 +439,7 @@
         operatingHours: {
           start: operatingHoursStart,
           end: operatingHoursEnd
-        },
-        acceptsNotifications: agency.acceptsNotifications !== undefined ? agency.acceptsNotifications : true
+        }
       }
     });
   } catch (error) {
@@ -527,37 +505,14 @@
     const emailChanged = typeof updateData.email === 'string' && updateData.email !== previousEmail;
     
     // Update EMS user record using the found user ID
-    // IMPORTANT: Only update email if it's actually changing, and handle conflicts
-    const userUpdateData: any = {
-      agencyName: updateData.agencyName,
-      name: updateData.contactName,
-      updatedAt: new Date()
-    };
-    
-    // Only update email if it's provided and different
-    if (updateData.email && updateData.email !== previousEmail) {
-      // Check if new email is already taken by another user
-      const emailConflict = await db.eMSUser.findFirst({
-        where: { 
-          email: updateData.email,
-          id: { not: existingUser.id } // Exclude current user
-        }
-      });
-      
-      if (emailConflict) {
-        console.warn('TCC_DEBUG: Email already in use by another user:', updateData.email);
-        return res.status(400).json({
-          success: false,
-          error: 'Email address is already in use by another account'
-        });
-      }
-      
-      userUpdateData.email = updateData.email;
-    }
-    
     const updatedUser = await db.eMSUser.update({
       where: { id: existingUser.id },
-      data: userUpdateData
+      data: {
+        agencyName: updateData.agencyName,
+        email: updateData.email,
+        name: updateData.contactName,
+        updatedAt: new Date()
+      }
     });
 
     console.log('TCC_DEBUG: EMS user updated successfully:', updatedUser);
@@ -600,7 +555,6 @@
           serviceArea: updateData.capabilities || [],
           capabilities: updateData.capabilities || [],
           operatingHours: updateData.operatingHours || '24/7',
-          acceptsNotifications: updateData.acceptsNotifications !== undefined ? updateData.acceptsNotifications : existingAgency.acceptsNotifications,
           updatedAt: new Date()
         }
       });
@@ -621,7 +575,6 @@
           serviceArea: updateData.capabilities || [],
           capabilities: updateData.capabilities || [],
           operatingHours: updateData.operatingHours || '24/7',
-          acceptsNotifications: updateData.acceptsNotifications !== undefined ? updateData.acceptsNotifications : true,
           isActive: true,
           status: "ACTIVE"
         }
@@ -686,210 +639,6 @@
 });
 
 /**
- * GET /api/auth/ems/agency/availability
- * Get EMS agency availability status (Authenticated)
- */
-router.get('/ems/agency/availability', authenticateAdmin, async (req: AuthenticatedRequest, res) => {
-  try {
-    if (!req.user?.email) {
-      return res.status(401).json({
-        success: false,
-        error: 'User not authenticated'
-      });
-    }
-
-    const db = databaseManager.getPrismaClient();
-
-    // Find EMS user by email
-    const emsUser = await db.eMSUser.findUnique({
-      where: { email: req.user.email }
-    });
-
-    if (!emsUser) {
-      return res.status(404).json({
-        success: false,
-        error: 'EMS user not found'
-      });
-    }
-
-    // Find agency record - try by email first, then by agencyId
-    const agencyId = emsUser.agencyId || emsUser.id;
-    let agency = await db.eMSAgency.findFirst({
-      where: { email: emsUser.email }
-    });
-
-    if (!agency) {
-      agency = await db.eMSAgency.findUnique({
-        where: { id: agencyId }
-      });
-    }
-
-    if (!agency) {
-      // Return default availability status if agency doesn't exist yet
-      return res.json({
-        success: true,
-        data: {
-          availabilityStatus: {
-            isAvailable: false,
-            availableLevels: []
-          }
-        }
-      });
-    }
-
-    // Parse availabilityStatus JSON or return default
-    let availabilityStatus = {
-      isAvailable: false,
-      availableLevels: [] as string[]
-    };
-
-    if (agency.availabilityStatus) {
-      try {
-        const status = typeof agency.availabilityStatus === 'string' 
-          ? JSON.parse(agency.availabilityStatus) 
-          : agency.availabilityStatus;
-        
-        availabilityStatus = {
-          isAvailable: status.isAvailable || false,
-          availableLevels: Array.isArray(status.availableLevels) ? status.availableLevels : []
-        };
-      } catch (error) {
-        console.error('Error parsing availabilityStatus:', error);
-        // Use default if parsing fails
-      }
-    }
-
-    res.json({
-      success: true,
-      data: {
-        availabilityStatus
-      }
-    });
-
-  } catch (error) {
-    console.error('Get EMS agency availability error:', error);
-    res.status(500).json({
-      success: false,
-      error: 'Failed to retrieve agency availability status'
-    });
-  }
-});
-
-/**
- * PUT /api/auth/ems/agency/availability
- * Update EMS agency availability status (Authenticated)
- */
-router.put('/ems/agency/availability', authenticateAdmin, async (req: AuthenticatedRequest, res) => {
-  try {
-    if (!req.user?.email) {
-      return res.status(401).json({
-        success: false,
-        error: 'User not authenticated'
-      });
-    }
-
-    // Verify user is EMS type
-    if (req.user.userType !== 'EMS') {
-      return res.status(403).json({
-        success: false,
-        error: 'Access denied: EMS users only'
-      });
-    }
-
-    const { isAvailable, availableLevels } = req.body;
-
-    // Validate input
-    if (typeof isAvailable !== 'boolean') {
-      return res.status(400).json({
-        success: false,
-        error: 'isAvailable must be a boolean'
-      });
-    }
-
-    if (!Array.isArray(availableLevels)) {
-      return res.status(400).json({
-        success: false,
-        error: 'availableLevels must be an array'
-      });
-    }
-
-    // Validate availableLevels contains only valid values
-    const validLevels = ['BLS', 'ALS', 'CCT'];
-    const invalidLevels = availableLevels.filter((level: string) => !validLevels.includes(level));
-    if (invalidLevels.length > 0) {
-      return res.status(400).json({
-        success: false,
-        error: `Invalid levels: ${invalidLevels.join(', ')}. Valid levels are: ${validLevels.join(', ')}`
-      });
-    }
-
-    const db = databaseManager.getPrismaClient();
-
-    // Find EMS user by email
-    const emsUser = await db.eMSUser.findUnique({
-      where: { email: req.user.email }
-    });
-
-    if (!emsUser) {
-      return res.status(404).json({
-        success: false,
-        error: 'EMS user not found'
-      });
-    }
-
-    // Find agency record - try by email first, then by agencyId
-    const agencyId = emsUser.agencyId || emsUser.id;
-    let agency = await db.eMSAgency.findFirst({
-      where: { email: emsUser.email }
-    });
-
-    if (!agency) {
-      agency = await db.eMSAgency.findUnique({
-        where: { id: agencyId }
-      });
-    }
-
-    if (!agency) {
-      return res.status(404).json({
-        success: false,
-        error: 'EMS agency not found. Please update your agency information first.'
-      });
-    }
-
-    // Prepare availability status object
-    const availabilityStatus = {
-      isAvailable,
-      availableLevels: availableLevels.filter((level: string) => validLevels.includes(level))
-    };
-
-    // Update agency availability status
-    const updatedAgency = await db.eMSAgency.update({
-      where: { id: agency.id },
-      data: {
-        availabilityStatus: availabilityStatus,
-        updatedAt: new Date()
-      }
-    });
-
-    res.json({
-      success: true,
-      message: 'Agency availability status updated successfully',
-      data: {
-        availabilityStatus
-      }
-    });
-
-  } catch (error) {
-    console.error('Update EMS agency availability error:', error);
-    res.status(500).json({
-      success: false,
-      error: 'Failed to update agency availability status',
-      details: (error as Error).message
-    });
-  }
-});
-
-/**
  * POST /api/auth/ems/register
  * Register new EMS Agency (Public)
  */
@@ -1112,41 +861,17 @@
     const includeSubUsers = (req.query.includeSubUsers as string | undefined) === 'true';
     const onlySubUsers = (req.query.onlySubUsers as string | undefined) === 'true';
 
-    // Query each user type separately with error handling
-    let centers: any[] = [];
-    let healthcare: any[] = [];
-    let ems: any[] = [];
-
-    try {
-      centers = await db.centerUser.findMany({
-        where: { isDeleted: false },
+    const [centers, healthcare, ems] = await Promise.all([
+      db.centerUser.findMany({
         select: { id: true, email: true, name: true, userType: true, isActive: true, createdAt: true, updatedAt: true }
-      });
-    } catch (error: any) {
-      console.error('Error fetching center users:', error);
-      // Continue with empty array if table doesn't exist
-    }
-
-    try {
-      healthcare = await db.healthcareUser.findMany({
-        where: { isDeleted: false },
+      }),
+      db.healthcareUser.findMany({
         select: { id: true, email: true, name: true, userType: true, isActive: true, createdAt: true, updatedAt: true, isSubUser: true, parentUserId: true, facilityName: true, orgAdmin: true }
-      });
-    } catch (error: any) {
-      console.error('Error fetching healthcare users:', error);
-      // Continue with empty array if table doesn't exist
-    }
-
-    try {
-      ems = await db.eMSUser.findMany({
-        where: { isDeleted: false },
+      }),
+      db.eMSUser.findMany({
         select: { id: true, email: true, name: true, userType: true, isActive: true, createdAt: true, updatedAt: true, isSubUser: true, parentUserId: true, agencyName: true, orgAdmin: true }
-      });
-    } catch (error: any) {
-      console.error('Error fetching EMS users:', error);
-      // Continue with empty array if table doesn't exist
-      // This handles the case where ems_users table doesn't exist yet
-    }
+      })
+    ]);
 
     let all = [
       ...centers.map(u => ({ ...u, domain: 'CENTER', isSubUser: false, parentUserId: null })),
@@ -1305,125 +1030,6 @@
 });
 
 /**
- * DELETE /api/auth/admin/users/:domain/:id
- * Soft delete a user (ADMIN only). Domain: CENTER|HEALTHCARE|EMS
- * Soft delete sets isDeleted=true, deletedAt=now(), and isActive=false
- */
-router.delete('/admin/users/:domain/:id', authenticateAdmin, async (req: AuthenticatedRequest, res) => {
-  try {
-    if (req.user?.userType !== 'ADMIN') {
-      return res.status(403).json({ success: false, error: 'Only administrators can delete users' });
-    }
-    
-    const { domain, id } = req.params as { domain: string; id: string };
-    const db = (await import('../services/databaseManager')).databaseManager.getPrismaClient();
-
-    // Check if user exists and get details for validation
-    let user: any = null;
-    let subUserCount = 0;
-    let tripCount = 0;
-
-    if (domain === 'CENTER') {
-      user = await db.centerUser.findUnique({ where: { id } });
-      if (!user) {
-        return res.status(404).json({ success: false, error: 'User not found' });
-      }
-      if (user.isDeleted) {
-        return res.status(400).json({ success: false, error: 'User is already deleted' });
-      }
-    } else if (domain === 'HEALTHCARE') {
-      user = await db.healthcareUser.findUnique({ where: { id } });
-      if (!user) {
-        return res.status(404).json({ success: false, error: 'User not found' });
-      }
-      if (user.isDeleted) {
-        return res.status(400).json({ success: false, error: 'User is already deleted' });
-      }
-      // Check for sub-users
-      subUserCount = await db.healthcareUser.count({ where: { parentUserId: id, isDeleted: false } });
-      if (subUserCount > 0) {
-        return res.status(400).json({ 
-          success: false, 
-          error: `Cannot delete user: ${subUserCount} sub-user(s) exist. Please delete sub-users first.` 
-        });
-      }
-      // Count trips created by this user
-      tripCount = await db.transportRequest.count({ where: { healthcareCreatedById: id } });
-    } else if (domain === 'EMS') {
-      user = await db.eMSUser.findUnique({ where: { id } });
-      if (!user) {
-        return res.status(404).json({ success: false, error: 'User not found' });
-      }
-      if (user.isDeleted) {
-        return res.status(400).json({ success: false, error: 'User is already deleted' });
-      }
-      // Check for sub-users
-      subUserCount = await db.eMSUser.count({ where: { parentUserId: id, isDeleted: false } });
-      if (subUserCount > 0) {
-        return res.status(400).json({ 
-          success: false, 
-          error: `Cannot delete user: ${subUserCount} sub-user(s) exist. Please delete sub-users first.` 
-        });
-      }
-    } else {
-      return res.status(400).json({ success: false, error: 'Invalid domain' });
-    }
-
-    // Perform soft delete
-    const deletedAt = new Date();
-    let deleted: any = null;
-
-    if (domain === 'CENTER') {
-      deleted = await db.centerUser.update({
-        where: { id },
-        data: { 
-          isDeleted: true,
-          deletedAt: deletedAt,
-          isActive: false
-        },
-        select: { id: true, email: true, name: true, userType: true, isActive: true, isDeleted: true, deletedAt: true }
-      });
-    } else if (domain === 'HEALTHCARE') {
-      deleted = await db.healthcareUser.update({
-        where: { id },
-        data: { 
-          isDeleted: true,
-          deletedAt: deletedAt,
-          isActive: false
-        },
-        select: { id: true, email: true, name: true, userType: true, isActive: true, isDeleted: true, deletedAt: true }
-      });
-    } else if (domain === 'EMS') {
-      deleted = await db.eMSUser.update({
-        where: { id },
-        data: { 
-          isDeleted: true,
-          deletedAt: deletedAt,
-          isActive: false
-        },
-        select: { id: true, email: true, name: true, userType: true, isActive: true, isDeleted: true, deletedAt: true }
-      });
-    }
-
-    res.json({ 
-      success: true, 
-      message: 'User deleted successfully',
-      data: {
-        ...deleted,
-        tripsCreated: tripCount,
-        subUsersDeleted: subUserCount
-      }
-    });
-  } catch (error: any) {
-    console.error('Admin delete user error:', error);
-    if (error.code === 'P2025') {
-      return res.status(404).json({ success: false, error: 'User not found' });
-    }
-    res.status(500).json({ success: false, error: 'Failed to delete user' });
-  }
-});
-
-/**
  * POST /api/auth/ems/login
  * EMS Agency login endpoint
  */
@@ -1445,35 +1051,19 @@
 
     const db = databaseManager.getPrismaClient();
     console.log('TCC_DEBUG: Looking for EMS user with email:', email);
-    
-    // First check if user exists at all (including deleted)
     const user = await db.eMSUser.findFirst({
-      where: { email }
-    });
-    console.log('TCC_DEBUG: EMS user lookup result:', user ? { id: user.id, email: user.email, name: user.name, isDeleted: user.isDeleted, isActive: user.isActive } : 'NOT FOUND');
+      where: { 
+        email,
+        isActive: true
+      }
+    });
+    console.log('TCC_DEBUG: EMS user lookup result:', user ? { id: user.id, email: user.email, name: user.name } : 'NOT FOUND');
 
     if (!user) {
       console.log('TCC_DEBUG: No EMS user found for email:', email);
       return res.status(401).json({
         success: false,
-        error: 'No account found with this email address. Please check your email or contact support.'
-      });
-    }
-
-    // Check if user is deleted
-    if (user.isDeleted) {
-      console.log('TCC_DEBUG: EMS user account has been deleted:', email);
-      return res.status(401).json({
-        success: false,
-        error: 'This account has been deleted. Please contact support if you believe this is an error.'
-      });
-    }
-
-    // Check if user is inactive
-    if (!user.isActive) {
-      return res.status(401).json({
-        success: false,
-        error: 'This account has been deactivated. Please contact support to reactivate your account.'
+        error: 'Invalid credentials'
       });
     }
 
@@ -1483,7 +1073,7 @@
       console.log('TCC_DEBUG: Password mismatch for user:', email);
       return res.status(401).json({
         success: false,
-        error: 'Incorrect password. Please check your password and try again.'
+        error: 'Invalid credentials'
       });
     }
 
@@ -1552,66 +1142,26 @@
     }
 
     const db = databaseManager.getPrismaClient();
-    
-    // Use raw query to handle missing columns gracefully
-    let user: any = null;
-    try {
-      // Try to get user with all fields first
-      user = await db.healthcareUser.findFirst({
-        where: { email }
-      });
-    } catch (queryError: any) {
-      // If Prisma query fails due to missing columns, use raw SQL
-      console.log('TCC_DEBUG: Prisma query failed, trying raw SQL:', queryError.message);
-      try {
-        const rawUsers = await db.$queryRaw`
-          SELECT id, email, password, name, "facilityName", "facilityType", "userType", "isActive"
-          FROM healthcare_users 
-          WHERE email = ${email}
-          LIMIT 1
-        `;
-        if (rawUsers && Array.isArray(rawUsers) && rawUsers.length > 0) {
-          user = rawUsers[0];
-        }
-      } catch (rawError) {
-        console.error('TCC_DEBUG: Raw SQL query also failed:', rawError);
-        throw queryError; // Throw original error
-      }
-    }
+    const user = await db.healthcareUser.findFirst({
+      where: { 
+        email,
+        isActive: true
+      }
+    });
 
     if (!user) {
       console.log('TCC_DEBUG: No Healthcare user found for email:', email);
       return res.status(401).json({
         success: false,
-        error: 'No account found with this email address. Please check your email or contact support.'
-      });
-    }
-
-    // Check if user is deleted (handle missing column gracefully)
-    const isDeleted = (user as any).isDeleted === true || (user as any).isDeleted === 1;
-    if (isDeleted) {
-      console.log('TCC_DEBUG: Healthcare user account has been deleted:', email);
-      return res.status(401).json({
-        success: false,
-        error: 'This account has been deleted. Please contact support if you believe this is an error.'
-      });
-    }
-
-    // Check if user is inactive (handle missing column gracefully)
-    const isActive = (user as any).isActive !== false && (user as any).isActive !== 0;
-    if (!isActive) {
-      return res.status(401).json({
-        success: false,
-        error: 'This account has been deactivated. Please contact support to reactivate your account.'
+        error: 'Invalid credentials'
       });
     }
 
     const isValidPassword = await bcrypt.compare(password, user.password);
     if (!isValidPassword) {
-      console.log('TCC_DEBUG: Password mismatch for Healthcare user:', email);
       return res.status(401).json({
         success: false,
-        error: 'Incorrect password. Please check your password and try again.'
+        error: 'Invalid credentials'
       });
     }
 
@@ -1633,12 +1183,7 @@
       maxAge: 24 * 60 * 60 * 1000
     });
 
-    // Handle optional fields gracefully
-    const manageMultipleLocations = (user as any).manageMultipleLocations === true || (user as any).manageMultipleLocations === 1;
-    const orgAdmin = (user as any).orgAdmin === true || (user as any).orgAdmin === 1;
-    const mustChangePassword = (user as any).mustChangePassword === true || (user as any).mustChangePassword === 1;
-    
-    console.log('MULTI_LOC: Healthcare login - manageMultipleLocations:', manageMultipleLocations);
+    console.log('MULTI_LOC: Healthcare login - manageMultipleLocations:', user.manageMultipleLocations);
     res.json({
       success: true,
       message: 'Login successful',
@@ -1649,20 +1194,15 @@
         userType: 'HEALTHCARE',
         facilityName: user.facilityName,
         facilityType: user.facilityType,
-        manageMultipleLocations: manageMultipleLocations || false,
-        orgAdmin: orgAdmin || false
+        manageMultipleLocations: user.manageMultipleLocations, // ✅ NEW: Multi-location flag
+        orgAdmin: (user as any).orgAdmin === true
       },
       token,
-      mustChangePassword: mustChangePassword || false
-    });
-
-  } catch (error: any) {
+      mustChangePassword: !!(user as any).mustChangePassword
+    });
+
+  } catch (error) {
     console.error('Healthcare Login error:', error);
-    console.error('Error details:', {
-      message: error.message,
-      code: error.code,
-      meta: error.meta
-    });
     res.status(500).json({
       success: false,
       error: 'Internal server error'
