--- conflicted
+++ resolved
@@ -144,11 +144,8 @@
   traccems-prod-pgsql.sql     # Azure production database (optional, can restore from Azure backups)
 ```
 
-<<<<<<< HEAD
-=======
 **⚠️ CRITICAL:** The backup script will **FAIL** if no database backups are created. This ensures backups are usable for disaster recovery.
 
->>>>>>> 52590cd3
 ## **Document Cleanup During Backup**
 
 ### **Automatic Organization**
